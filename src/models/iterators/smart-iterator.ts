import AggregatedIterator from "../aggregators/aggregated-iterator.js";
import { ValueException } from "../exceptions/index.js";

import type { GeneratorFunction, Iteratee, TypeGuardPredicate, Reducer, IteratorLike } from "./types.js";

/**
 * A wrapper class representing an enhanced and instantiable version
 * of the native {@link Iterable} & {@link Iterator} interfaces.
 *
 * It provides a set of utility methods to better manipulate and
 * transform iterators in a functional and highly performant way.
 * It takes inspiration from the native {@link Array} methods like
 * {@link Array.map}, {@link Array.filter}, {@link Array.reduce}, etc...
 *
 * The class is lazy, meaning that the transformations are applied
 * only when the resulting iterator is materialized, not before.
 * This allows to chain multiple transformations without
 * the need to iterate over the elements multiple times.
 *
 * ```ts
 * const result = new SmartIterator<number>(["-5", "-4", "-3", "-2", "-1", "0", "1", "2", "3", "4", "5"])
 *     .map(Number)
 *     .map((value) => value + Math.ceil(Math.abs(value / 2)))
 *     .filter((value) => value >= 0)
 *     .map((value) => value + 1)
 *     .reduce((acc, value) => acc + value);
 *
 * console.log(result); // 31
 * ```
 *
 * ---
 *
 * @template T The type of elements in the iterator.
 * @template R The type of the final result of the iterator. Default is `void`.
 * @template N The type of the argument required by the `next` method. Default is `undefined`.
 */
export default class SmartIterator<T, R = void, N = undefined> implements Iterator<T, R, N>
{
    /**
     * The native {@link Iterator} object that is being wrapped by this instance.
     */
    protected _iterator: Iterator<T, R, N>;

    /**
     * Initializes a new instance of the {@link SmartIterator} class.
     *
     * ```ts
     * const iterator = new SmartIterator<string>(["A", "B", "C"]);
     * ```
     *
     * ---
     *
     * @param iterable The iterable object to wrap.
     */
    public constructor(iterable: Iterable<T, R, N>);

    /**
     * Initializes a new instance of the {@link SmartIterator} class.
     *
     * ```ts
     * const iterator = new SmartIterator<number, void, number>({
     *     _sum: 0, _count: 0,
     *
     *     next: function (value: number)
     *     {
     *         this._sum += value;
     *         this._count += 1;
     *
     *         return { done: false, value: this._sum / this._count };
     *     }
     * })
     * ```
     *
     * ---
     *
     * @param iterator The iterator object to wrap.
     */
    public constructor(iterator: Iterator<T, R, N>);

    /**
     * Initializes a new instance of the {@link SmartIterator} class.
     *
     * ```ts
     * const iterator = new SmartIterator<number>(function* ()
     * {
     *     for (let i = 2; i < 65_536; i *= 2) { yield (i - 1); }
     * });
     * ```
     *
     * ---
     *
     * @param generatorFn The generator function to wrap.
     */
    public constructor(generatorFn: GeneratorFunction<T, R, N>);

    /**
     * Initializes a new instance of the {@link SmartIterator} class.
     *
     * ```ts
     * const iterator = new SmartIterator(values);
     * ```
     *
     * ---
     *
     * @param argument The iterable, iterator or generator function to wrap.
     */
    public constructor(argument: IteratorLike<T, R, N> | GeneratorFunction<T, R, N>);
    public constructor(argument: IteratorLike<T, R, N> | GeneratorFunction<T, R, N>)
    {
        if (argument instanceof Function)
        {
            this._iterator = argument();
        }
        else if (Symbol.iterator in argument)
        {
            this._iterator = argument[Symbol.iterator]() as Iterator<T, R, N>;
        }
        else
        {
            this._iterator = argument;
        }
    }

    /**
     * Determines whether all elements of the iterator satisfy a given condition.
     * See also {@link SmartIterator.some}.
     *
<<<<<<< HEAD
     * The method will iterate over all elements of the iterator checking if they satisfy the condition.
=======
     * This method will iterate over all elements of the iterator checking if they satisfy the condition.  
>>>>>>> 92b89acf
     * Once a single element doesn't satisfy the condition, the method will return `false` immediately.
     *
     * This may lead to an unknown final state of the iterator, which may be entirely or partially consumed.
     * For this reason, it's recommended to consider it as consumed in any case and to not use it anymore.
     * Consider using {@link SmartIterator.find} instead.
     *
<<<<<<< HEAD
     * If the iterator is infinite and every element satisfies the condition, the function will never return.
=======
     * If the iterator is infinite and every element satisfies the condition, the method will never return.
>>>>>>> 92b89acf
     *
     * ```ts
     * const iterator = new SmartIterator<number>([-2, -1, 0, 1, 2]);
     * const result = iterator.every((value) => value < 0);
     *
     * console.log(result); // false
     * ```
     *
     * ---
     *
     * @param predicate The condition to check for each element of the iterator.
     *
     * @returns `true` if all elements satisfy the condition, `false` otherwise.
     */
    public every(predicate: Iteratee<T, boolean>): boolean
    {
        let index = 0;

        while (true)
        {
            const result = this._iterator.next();

            if (result.done) { return true; }
            if (!(predicate(result.value, index))) { return false; }

            index += 1;
        }
    }

    /**
     * Determines whether any element of the iterator satisfies a given condition.
     * See also {@link SmartIterator.every}.
     *
<<<<<<< HEAD
     * The method will iterate over all elements of the iterator checking if they satisfy the condition.
=======
     * This method will iterate over all elements of the iterator checking if they satisfy the condition.  
>>>>>>> 92b89acf
     * Once a single element satisfies the condition, the method will return `true` immediately.
     *
     * This may lead to an unknown final state of the iterator, which may be entirely or partially consumed.
     * For this reason, it's recommended to consider it as consumed in any case and to not use it anymore.
     * Consider using {@link SmartIterator.find} instead.
     *
<<<<<<< HEAD
     * If the iterator is infinite and no element satisfies the condition, the function will never return.
=======
     * If the iterator is infinite and no element satisfies the condition, the method will never return.
>>>>>>> 92b89acf
     *
     * ```ts
     * const iterator = new SmartIterator<number>([-2, -1, 0, 1, 2]);
     * const result = iterator.some((value) => value < 0);
     *
     * console.log(result); // true
     * ```
     *
     * ---
     *
     * @param predicate The condition to check for each element of the iterator.
     *
     * @returns `true` if any element satisfies the condition, `false` otherwise.
     */
    public some(predicate: Iteratee<T, boolean>): boolean
    {
        let index = 0;

        while (true)
        {
            const result = this._iterator.next();

            if (result.done) { return false; }
            if (predicate(result.value, index)) { return true; }

            index += 1;
        }
    }

    /**
     * Filters the elements of the iterator using a given condition.
<<<<<<< HEAD
=======
     *
     * This method will iterate over all elements of the iterator checking if they satisfy the condition.  
     * If the condition is met, the element will be included in the new iterator.
     *
>>>>>>> 92b89acf
     * Since the iterator is lazy, the filtering process will
     * be executed once the resulting iterator is materialized.
     *
     * A new iterator will be created, holding the reference to the original one.
     * This means that the original iterator won't be consumed until the
     * new one is and that consuming one of them will consume the other as well.
     *
     * ```ts
     * const iterator = new SmartIterator<number>([-2, -1, 0, 1, 2]);
     * const result = iterator.filter((value) => value < 0);
     *
     * console.log(result.toArray()); // [-2, -1]
     * ```
     *
     * ---
     *
     * @param predicate The condition to check for each element of the iterator.
     *
     * @returns A new {@link SmartIterator} containing only the elements that satisfy the condition.
     */
    public filter(predicate: Iteratee<T, boolean>): SmartIterator<T, R>;

    /**
     * Filters the elements of the iterator using a given condition.
<<<<<<< HEAD
=======
     *
     * This method will iterate over all elements of the iterator checking if they satisfy the condition.  
     * If the condition is met, the element will be included in the new iterator.
     *
>>>>>>> 92b89acf
     * Since the iterator is lazy, the filtering process will
     * be executed once the resulting iterator is materialized.
     *
     * A new iterator will be created, holding the reference to the original one.
     * This means that the original iterator won't be consumed until the
     * new one is and that consuming one of them will consume the other as well.
     *
     * ```ts
     * const iterator = new SmartIterator<number | string>([-2, "-1", "0", 1, "2"]);
     * const result = iterator.filter<number>((value) => typeof value === "number");
     *
     * console.log(result.toArray()); // [-2, 1]
     * ```
     *
     * ---
     *
     * @template S
     * The type of the elements that satisfy the condition.
     * This allows the type-system to infer the correct type of the new iterator.
<<<<<<< HEAD
     *
     * It must be a subtype of the original type of the iterator.
=======
>>>>>>> 92b89acf
     *
     * It must be a subtype of the original type of the elements.
     *
     * @param predicate The type guard condition to check for each element of the iterator.
     *
     * @returns A new {@link SmartIterator} containing only the elements that satisfy the condition.
     */
    public filter<S extends T>(predicate: TypeGuardPredicate<T, S>): SmartIterator<S, R>;
    public filter(predicate: Iteratee<T, boolean>): SmartIterator<T, R>
    {
        const iterator = this._iterator;

        return new SmartIterator<T, R>(function* ()
        {
            let index = 0;
            while (true)
            {
                const result = iterator.next();
                if (result.done) { return result.value; }
                if (predicate(result.value, index)) { yield result.value; }

                index += 1;
            }
        });
    }

    /**
     * Maps the elements of the iterator using a given transformation function.
<<<<<<< HEAD
=======
     *
     * This method will iterate over all elements of the iterator applying the transformation function.  
     * The result of each transformation will be included in the new iterator.
     *
>>>>>>> 92b89acf
     * Since the iterator is lazy, the mapping process will
     * be executed once the resulting iterator is materialized.
     *
     * A new iterator will be created, holding the reference to the original one.
     * This means that the original iterator won't be consumed until the
     * new one is and that consuming one of them will consume the other as well.
     *
     * ```ts
     * const iterator = new SmartIterator<number>([-2, -1, 0, 1, 2]);
     * const result = iterator.map((value) => Math.abs(value));
     *
     * console.log(result.toArray()); // [2, 1, 0, 1, 2]
     * ```
     *
     * ---
     *
     * @template V The type of the elements after the transformation.
     *
     * @param iteratee The transformation function to apply to each element of the iterator.
     *
     * @returns A new {@link SmartIterator} containing the transformed elements.
     */
    public map<V>(iteratee: Iteratee<T, V>): SmartIterator<V, R>
    {
        const iterator = this._iterator;

        return new SmartIterator<V, R>(function* ()
        {
            let index = 0;
            while (true)
            {
                const result = iterator.next();
                if (result.done) { return result.value; }

                yield iteratee(result.value, index);

                index += 1;
            }
        });
    }

    /**
     * Reduces the elements of the iterator using a given reducer function.
     * This method will consume the entire iterator in the process.
     *
<<<<<<< HEAD
     * It will iterate over all elements of the iterator applying the reducer function.
=======
     * It will iterate over all elements of the iterator applying the reducer function.  
>>>>>>> 92b89acf
     * The result of each iteration will be passed as the accumulator to the next one.
     *
     * The first accumulator value will be the first element of the iterator.
     * The last accumulator value will be the final result of the reduction.
     *
     * Also note that:
     * - If an empty iterator is provided, a {@link ValueException} will be thrown.
     * - If the iterator is infinite, the method will never return.
     *
     * ```ts
     * const iterator = new SmartIterator<number>([1, 2, 3, 4, 5]);
     * const result = iterator.reduce((acc, value) => acc + value);
     *
     * console.log(result); // 15
     * ```
     *
     * ---
     *
     * @param reducer The reducer function to apply to each element of the iterator.
     *
     * @returns The final result of the reduction.
     */
    public reduce(reducer: Reducer<T, T>): T;

    /**
     * Reduces the elements of the iterator using a given reducer function.
     * This method will consume the entire iterator in the process.
     *
<<<<<<< HEAD
     * It will iterate over all elements of the iterator applying the reducer function.
     * The result of each iteration will be passed as the accumulator to the next one.
     *
     * The first accumulator value will be the initial value provided.
=======
     * It will iterate over all elements of the iterator applying the reducer function.  
     * The result of each iteration will be passed as the accumulator to the next one.
     *
     * The first accumulator value will be the provided initial value.  
>>>>>>> 92b89acf
     * The last accumulator value will be the final result of the reduction.
     *
     * If the iterator is infinite, the method will never return.
     *
     * ```ts
     * const iterator = new SmartIterator<number>([1, 2, 3, 4, 5]);
     * const result = iterator.reduce((acc, value) => acc + value, 10);
     *
     * console.log(result); // 25
     * ```
     *
     * ---
     *
     * @template A The type of the accumulator value which will also be the type of the final result of the reduction.
     *
     * @param reducer The reducer function to apply to each element of the iterator.
     * @param initialValue The initial value of the accumulator.
     *
     * @returns The final result of the reduction.
     */
    public reduce<A>(reducer: Reducer<T, A>, initialValue: A): A;
    public reduce<A>(reducer: Reducer<T, A>, initialValue?: A): A
    {
        let index = 0;
        let accumulator = initialValue;
        if (accumulator === undefined)
        {
            const result = this._iterator.next();
            if (result.done) { throw new ValueException("Cannot reduce an empty iterator without an initial value."); }

            accumulator = (result.value as unknown) as A;
            index += 1;
        }

        while (true)
        {
            const result = this._iterator.next();
            if (result.done) { return accumulator; }

            accumulator = reducer(accumulator, result.value, index);

            index += 1;
        }
    }

    /**
     * Flattens the elements of the iterator using a given transformation function.
<<<<<<< HEAD
=======
     *
     * This method will iterate over all elements of the iterator applying the transformation function.  
     * The result of each transformation will be flattened into the new iterator.
     *
>>>>>>> 92b89acf
     * Since the iterator is lazy, the flattening process will
     * be executed once the resulting iterator is materialized.
     *
     * A new iterator will be created, holding the reference to the original one.
     * This means that the original iterator won't be consumed until the
     * new one is and that consuming one of them will consume the other as well.
     *
     * ```ts
     * const iterator = new SmartIterator<number[]>([[-2, -1], 0, 1, 2, [3, 4, 5]]);
     * const result = iterator.flatMap((value) => value);
     *
     * console.log(result.toArray()); // [-2, -1, 0, 1, 2, 3, 4, 5]
     * ```
     *
     * ---
     *
     * @template V The type of the elements after the transformation.
     *
     * @param iteratee The transformation function to apply to each element of the iterator.
     *
     * @returns A new {@link SmartIterator} containing the flattened elements.
     */
    public flatMap<V>(iteratee: Iteratee<T, V | readonly V[]>): SmartIterator<V, R>
    {
        const iterator = this._iterator;

        return new SmartIterator<V, R>(function* ()
        {
            let index = 0;
            while (true)
            {
                const result = iterator.next();
                if (result.done) { return result.value; }

                const elements = iteratee(result.value, index);
                if (elements instanceof Array)
                {
                    for (const value of elements) { yield value; }
                }
                else { yield elements; }

                index += 1;
            }
        });
    }

    /**
<<<<<<< HEAD
     * Drops a given number of elements at the beginning of the iterator.
     * The remaining elements will be returned in a new iterator.
=======
     * Drops a given number of elements at the beginning of the iterator.  
     * The remaining elements will be included in a new iterator.
     * See also {@link SmartIterator.take}.
>>>>>>> 92b89acf
     *
     * Since the iterator is lazy, the dropping process will
     * be executed once the resulting iterator is materialized.
     *
     * A new iterator will be created, holding the reference to the original one.
     * This means that the original iterator won't be consumed until the
     * new one is and that consuming one of them will consume the other as well.
     *
     * Only the dropped elements will be consumed in the process.
     * The rest of the iterator will be consumed only once the new one is.
     *
     * ```ts
     * const iterator = new SmartIterator<number>([-2, -1, 0, 1, 2]);
     * const result = iterator.drop(3);
     *
     * console.log(result.toArray()); // [1, 2]
     * ```
     *
     * ---
     *
     * @param count The number of elements to drop.
     *
     * @returns A new {@link SmartIterator} containing the remaining elements.
     */
    public drop(count: number): SmartIterator<T, R | undefined>
    {
        const iterator = this._iterator;

        return new SmartIterator<T, R | undefined>(function* ()
        {
            let index = 0;
            while (index < count)
            {
                const result = iterator.next();
                if (result.done) { return; }

                index += 1;
            }

            while (true)
            {
                const result = iterator.next();
                if (result.done) { return result.value; }

                yield result.value;
            }
        });
    }

    /**
<<<<<<< HEAD
     * Takes a given number of elements at the beginning of the iterator.
     * These elements will be returned in a new iterator.
=======
     * Takes a given number of elements at the beginning of the iterator.  
     * These elements will be included in a new iterator.
     * See also {@link SmartIterator.drop}.
>>>>>>> 92b89acf
     *
     * Since the iterator is lazy, the taking process will
     * be executed once the resulting iterator is materialized.
     *
     * A new iterator will be created, holding the reference to the original one.
     * This means that the original iterator won't be consumed until the
     * new one is and that consuming one of them will consume the other as well.
     *
     * Only the taken elements will be consumed from the original iterator.
     * The rest of the original iterator will be available for further consumption.
     *
     * ```ts
     * const iterator = new SmartIterator<number>([-2, -1, 0, 1, 2]);
     * const result = iterator.take(3);
     *
     * console.log(result.toArray()); // [-2, -1, 0]
     * console.log(iterator.toArray()); // [1, 2]
     * ```
     *
     * ---
     *
     * @param limit The number of elements to take.
     *
     * @returns A new {@link SmartIterator} containing the taken elements.
     */
    public take(limit: number): SmartIterator<T, R | undefined>
    {
        const iterator = this._iterator;

        return new SmartIterator<T, R | undefined>(function* ()
        {
            let index = 0;
            while (index < limit)
            {
                const result = iterator.next();
                if (result.done) { return result.value; }

                yield result.value;

                index += 1;
            }

            return;
        });
    }

    /**
     * Finds the first element of the iterator that satisfies a given condition.
     *
     * This method will iterate over all elements of the iterator checking if they satisfy the condition.  
     * The first element that satisfies the condition will be returned immediately.
     *
     * Only the elements that are necessary to find the first
     * satisfying one will be consumed from the original iterator.  
     * The rest of the original iterator will be available for further consumption.
     *
     * Also note that:
     * - If no element satisfies the condition, `undefined` will be returned once the entire iterator is consumed.
     * - If the iterator is infinite and no element satisfies the condition, the method will never return.
     *
     * ```ts
     * const iterator = new SmartIterator<number>([-2, -1, 0, 1, 2]);
     * const result = iterator.find((value) => value > 0);
     *
     * console.log(result); // 1
     * ```
     *
     * ---
     *
     * @param predicate The condition to check for each element of the iterator.
     *
     * @returns The first element that satisfies the condition, `undefined` otherwise.
     */
    public find(predicate: Iteratee<T, boolean>): T | undefined;

    /**
     * Finds the first element of the iterator that satisfies a given condition.
     *
     * This method will iterate over all elements of the iterator checking if they satisfy the condition.  
     * The first element that satisfies the condition will be returned immediately.
     *
     * Only the elements that are necessary to find the first
     * satisfying one will be consumed from the original iterator.  
     * The rest of the original iterator will be available for further consumption.
     *
     * Also note that:
     * - If no element satisfies the condition, `undefined` will be returned once the entire iterator is consumed.
     * - If the iterator is infinite and no element satisfies the condition, the method will never return.
     *
     * ```ts
     * const iterator = new SmartIterator<number | string>([-2, "-1", "0", 1, "2"]);
     * const result = iterator.find<number>((value) => typeof value === "number");
     *
     * console.log(result); // -2
     * ```
     *
     * ---
     *
     * @template S
     * The type of the element that satisfies the condition.
     * This allows the type-system to infer the correct type of the result.
<<<<<<< HEAD
     *
     * It must be a subtype of the original type of the iterator.
=======
>>>>>>> 92b89acf
     *
     * It must be a subtype of the original type of the elements.
     *
     * @param predicate The type guard condition to check for each element of the iterator.
     *
     * @returns The first element that satisfies the condition, `undefined` otherwise.
     */
    public find<S extends T>(predicate: TypeGuardPredicate<T, S>): S | undefined;
    public find(predicate: Iteratee<T, boolean>): T | undefined
    {
        let index = 0;

        while (true)
        {
            const result = this._iterator.next();

            if (result.done) { return; }
            if (predicate(result.value, index)) { return result.value; }

            index += 1;
        }
    }

    /**
     * Enumerates the elements of the iterator.
     * Each element is be paired with its index in a new iterator.
     *
     * Since the iterator is lazy, the enumeration process will
     * be executed once the resulting iterator is materialized.
     *
     * A new iterator will be created, holding the reference to the original one.
     * This means that the original iterator won't be consumed until the
     * new one is and that consuming one of them will consume the other as well.
     *
     * ```ts
     * const iterator = new SmartIterator<string>(["A", "M", "N", "Z"]);
     * const result = iterator.enumerate();
     *
     * console.log(result.toArray()); // [[0, "A"], [1, "M"], [2, "N"], [3, "Z"]]
     * ```
     *
     * ---
     *
     * @returns A new {@link SmartIterator} containing the enumerated elements.
     */
    public enumerate(): SmartIterator<[number, T], R>
    {
        return this.map((value, index) => [index, value]);
    }

    /**
     * Removes all duplicate elements from the iterator.
     * The first occurrence of each element will be kept.
     *
     * Since the iterator is lazy, the deduplication process will
     * be executed once the resulting iterator is materialized.
     *
     * A new iterator will be created, holding the reference to the original one.
     * This means that the original iterator won't be consumed until the
     * new one is and that consuming one of them will consume the other as well.
     *
     * ```ts
     * const iterator = new SmartIterator<number>([1, 1, 2, 3, 2, 3, 4, 5, 5, 4]);
     * const result = iterator.unique();
     *
     * console.log(result.toArray()); // [1, 2, 3, 4, 5]
     * ```
     *
     * ---
     *
     * @returns A new {@link SmartIterator} containing only the unique elements.
     */
    public unique(): SmartIterator<T, R>
    {
        const iterator = this._iterator;

        return new SmartIterator<T, R>(function* ()
        {
            const values = new Set<T>();
            while (true)
            {
                const result = iterator.next();
                if (result.done) { return result.value; }
                if (values.has(result.value)) { continue; }
                values.add(result.value);

                yield result.value;
            }
        });
    }

    /**
     * Counts the number of elements in the iterator.
     * This method will consume the entire iterator in the process.
     *
     * If the iterator is infinite, the method will never return.
     *
     * ```ts
     * const iterator = new SmartIterator<number>([1, 2, 3, 4, 5]);
     * const result = iterator.count();
     *
     * console.log(result); // 5
     * ```
     *
     * ---
     *
     * @returns The number of elements in the iterator.
     */
    public count(): number
    {
        let index = 0;

        while (true)
        {
            const result = this._iterator.next();
            if (result.done) { return index; }

            index += 1;
        }
    }

    /**
<<<<<<< HEAD
     * Iterates over all elements of the iterator applying a given function.
     * This method will consume the entire iterator in the process.
=======
     * Iterates over all elements of the iterator.  
     * The elements are passed to the function along with their index.
>>>>>>> 92b89acf
     *
     * This method will consume the entire iterator in the process.  
     * If the iterator is infinite, the method will never return.
     *
     * ```ts
     * const iterator = new SmartIterator<number>(["A", "M", "N", "Z"]);
     * iterator.forEach((value, index) =>
     * {
     *     console.log(`${index}: ${value}`); // "0: A", "1: M", "2: N", "3: Z"
     * }
     * ```
     *
     * ---
     *
     * @param iteratee The function to apply to each element of the iterator.
     */
    public forEach(iteratee: Iteratee<T>): void
    {
        let index = 0;

        while (true)
        {
            const result = this._iterator.next();
            if (result.done) { return; }

            iteratee(result.value, index);

            index += 1;
        }
    }

    /**
     * Advances the iterator to the next element and returns the result.
     * If the iterator requires it, a value must be provided to be passed to the next element.
     *
     * Once the iterator is done, the method will return an object with the `done` property set to `true`.
     *
     * ```ts
     * const iterator = new SmartIterator<number>([1, 2, 3, 4, 5]);
     *
     * let result = iterator.next();
     * while (!result.done)
     * {
     *     console.log(result.value); // 1, 2, 3, 4, 5
     *
     *     result = iterator.next();
     * }
     *
     * console.log(result); // { done: true, value: undefined }
     * ```
     *
     * ---
     *
     * @param values The value to pass to the next element, if required.
     *
     * @returns The result of the iteration, containing the value of the operation.
     */
    public next(...values: N extends undefined ? [] : [N]): IteratorResult<T, R>
    {
        return this._iterator.next(...values);
    }

    /**
     * An utility method that may be used to close the iterator gracefully,
     * free the resources and perform any cleanup operation.
     * It may also be used to signal the end or to compute a specific final result of the iteration process.
     *
     * ```ts
     * const iterator = new SmartIterator<number>({
     *     _index: 0,
     *     next: function()
     *     {
     *         return { done: false, value: this._index += 1 };
     *     },
     *     return: function() { console.log("Closing the iterator..."); }
     * });
     *
     * for (const value of iterator)
     * {
     *     if (value > 5) { break; } // Closing the iterator...
     *
     *     console.log(value); // 1, 2, 3, 4, 5
     * }
     * ```
     *
     * ---
     *
     * @param value The final value of the iterator.
     *
     * @returns The result of the iterator.
     */
    public return(value?: R): IteratorResult<T, R>
    {
        if (this._iterator.return) { return this._iterator.return(value); }

        return { done: true, value: value as R };
    }

    /**
     * An utility method that may be used to close the iterator due to an error,
     * free the resources and perform any cleanup operation.
     * It may also be used to signal that an error occurred during the iteration process or to handle it.
     *
     * ```ts
     * const iterator = new SmartIterator<number>({
     *     _index: 0,
     *     next: function()
     *     {
     *         return { done: this._index > 10, value: this._index += 1 };
     *     },
     *     throw: function(error)
     *     {
     *         console.warn(error.message);
     *
     *         this._index = 0;
     *     }
     * });
     *
     * for (const value of iterator) // 1, 2, 3, 4, 5, "The index is too high.", 1, 2, 3, 4, 5, ...
     * {
     *     try
     *     {
     *         if (value > 5) { throw new Error("The index is too high."); }
     *
     *         console.log(value); // 1, 2, 3, 4, 5
     *     }
     *     catch (error) { iterator.throw(error); }
     * }
     * ```
     *
     * ---
     *
     * @param error The error to throw into the iterator.
     *
     * @returns The final result of the iterator.
     */
    public throw(error: unknown): IteratorResult<T, R>
    {
        if (this._iterator.throw) { return this._iterator.throw(error); }

        throw error;
    }

    /**
     * An utility method that aggregates the elements of the iterator using a given key function.
     * The elements will be grouped by the resulting keys in a new specialized iterator. See {@link AggregatedIterator}.
     *
     * Since the iterator is lazy, the grouping process will
     * be executed once the resulting iterator is materialized.
     *
     * A new iterator will be created, holding the reference to the original one.
     * This means that the original iterator won't be consumed until the
     * the new one is and that consuming one of them will consume the other as well.
     *
     * ```ts
     * const iterator = new SmartIterator<number>([1, 2, 3, 4, 5, 6, 7, 8, 9, 10]);
     * const result = iterator.groupBy<string>((value) => value % 2 === 0 ? "even" : "odd");
     *
     * console.log(result.toObject()); // { odd: [1, 3, 5, 7, 9], even: [2, 4, 6, 8, 10] }
     * ```
     *
     * ---
     *
     * @template K The type of the keys used to group the elements.
     *
     * @param iteratee The key function to apply to each element of the iterator.
     *
     * @returns A new instance of the {@link AggregatedIterator} class containing the grouped elements.
     */
    public groupBy<K extends PropertyKey>(iteratee: Iteratee<T, K>): AggregatedIterator<K, T>
    {
        return new AggregatedIterator(this.map((element, index) =>
        {
            const key = iteratee(element, index);

            return [key, element] as [K, T];
        }));
    }

    /**
     * Materializes the iterator into an array.
     * This method will consume the entire iterator in the process.
     *
     * If the iterator is infinite, the method will never return.
     *
     * ```ts
     * const iterator = new SmartIterator(function* ()
     * {
     *     for (let i = 0; i < 5; i += 1) { yield i; }
     * });
     * const result = iterator.toArray();
     *
     * console.log(result); // [0, 1, 2, 3, 4]
     * ```
     *
<<<<<<< HEAD
     * @returns The array containing all elements of the iterator.
=======
     * @returns The {@link Array} containing all elements of the iterator.
>>>>>>> 92b89acf
     */
    public toArray(): T[]
    {
        return Array.from(this as Iterable<T>);
    }

    public readonly [Symbol.toStringTag]: string = "SmartIterator";

    public [Symbol.iterator](): SmartIterator<T, R, N> { return this; }
}<|MERGE_RESOLUTION|>--- conflicted
+++ resolved
@@ -125,22 +125,14 @@
      * Determines whether all elements of the iterator satisfy a given condition.
      * See also {@link SmartIterator.some}.
      *
-<<<<<<< HEAD
-     * The method will iterate over all elements of the iterator checking if they satisfy the condition.
-=======
      * This method will iterate over all elements of the iterator checking if they satisfy the condition.  
->>>>>>> 92b89acf
      * Once a single element doesn't satisfy the condition, the method will return `false` immediately.
      *
      * This may lead to an unknown final state of the iterator, which may be entirely or partially consumed.
      * For this reason, it's recommended to consider it as consumed in any case and to not use it anymore.
      * Consider using {@link SmartIterator.find} instead.
      *
-<<<<<<< HEAD
-     * If the iterator is infinite and every element satisfies the condition, the function will never return.
-=======
      * If the iterator is infinite and every element satisfies the condition, the method will never return.
->>>>>>> 92b89acf
      *
      * ```ts
      * const iterator = new SmartIterator<number>([-2, -1, 0, 1, 2]);
@@ -174,22 +166,14 @@
      * Determines whether any element of the iterator satisfies a given condition.
      * See also {@link SmartIterator.every}.
      *
-<<<<<<< HEAD
-     * The method will iterate over all elements of the iterator checking if they satisfy the condition.
-=======
      * This method will iterate over all elements of the iterator checking if they satisfy the condition.  
->>>>>>> 92b89acf
      * Once a single element satisfies the condition, the method will return `true` immediately.
      *
      * This may lead to an unknown final state of the iterator, which may be entirely or partially consumed.
      * For this reason, it's recommended to consider it as consumed in any case and to not use it anymore.
      * Consider using {@link SmartIterator.find} instead.
      *
-<<<<<<< HEAD
-     * If the iterator is infinite and no element satisfies the condition, the function will never return.
-=======
      * If the iterator is infinite and no element satisfies the condition, the method will never return.
->>>>>>> 92b89acf
      *
      * ```ts
      * const iterator = new SmartIterator<number>([-2, -1, 0, 1, 2]);
@@ -221,13 +205,10 @@
 
     /**
      * Filters the elements of the iterator using a given condition.
-<<<<<<< HEAD
-=======
      *
      * This method will iterate over all elements of the iterator checking if they satisfy the condition.  
      * If the condition is met, the element will be included in the new iterator.
      *
->>>>>>> 92b89acf
      * Since the iterator is lazy, the filtering process will
      * be executed once the resulting iterator is materialized.
      *
@@ -252,13 +233,10 @@
 
     /**
      * Filters the elements of the iterator using a given condition.
-<<<<<<< HEAD
-=======
      *
      * This method will iterate over all elements of the iterator checking if they satisfy the condition.  
      * If the condition is met, the element will be included in the new iterator.
      *
->>>>>>> 92b89acf
      * Since the iterator is lazy, the filtering process will
      * be executed once the resulting iterator is materialized.
      *
@@ -278,11 +256,6 @@
      * @template S
      * The type of the elements that satisfy the condition.
      * This allows the type-system to infer the correct type of the new iterator.
-<<<<<<< HEAD
-     *
-     * It must be a subtype of the original type of the iterator.
-=======
->>>>>>> 92b89acf
      *
      * It must be a subtype of the original type of the elements.
      *
@@ -311,13 +284,10 @@
 
     /**
      * Maps the elements of the iterator using a given transformation function.
-<<<<<<< HEAD
-=======
      *
      * This method will iterate over all elements of the iterator applying the transformation function.  
      * The result of each transformation will be included in the new iterator.
      *
->>>>>>> 92b89acf
      * Since the iterator is lazy, the mapping process will
      * be executed once the resulting iterator is materialized.
      *
@@ -363,11 +333,7 @@
      * Reduces the elements of the iterator using a given reducer function.
      * This method will consume the entire iterator in the process.
      *
-<<<<<<< HEAD
-     * It will iterate over all elements of the iterator applying the reducer function.
-=======
      * It will iterate over all elements of the iterator applying the reducer function.  
->>>>>>> 92b89acf
      * The result of each iteration will be passed as the accumulator to the next one.
      *
      * The first accumulator value will be the first element of the iterator.
@@ -396,17 +362,10 @@
      * Reduces the elements of the iterator using a given reducer function.
      * This method will consume the entire iterator in the process.
      *
-<<<<<<< HEAD
-     * It will iterate over all elements of the iterator applying the reducer function.
-     * The result of each iteration will be passed as the accumulator to the next one.
-     *
-     * The first accumulator value will be the initial value provided.
-=======
      * It will iterate over all elements of the iterator applying the reducer function.  
      * The result of each iteration will be passed as the accumulator to the next one.
      *
      * The first accumulator value will be the provided initial value.  
->>>>>>> 92b89acf
      * The last accumulator value will be the final result of the reduction.
      *
      * If the iterator is infinite, the method will never return.
@@ -454,13 +413,10 @@
 
     /**
      * Flattens the elements of the iterator using a given transformation function.
-<<<<<<< HEAD
-=======
      *
      * This method will iterate over all elements of the iterator applying the transformation function.  
      * The result of each transformation will be flattened into the new iterator.
      *
->>>>>>> 92b89acf
      * Since the iterator is lazy, the flattening process will
      * be executed once the resulting iterator is materialized.
      *
@@ -508,14 +464,9 @@
     }
 
     /**
-<<<<<<< HEAD
-     * Drops a given number of elements at the beginning of the iterator.
-     * The remaining elements will be returned in a new iterator.
-=======
      * Drops a given number of elements at the beginning of the iterator.  
      * The remaining elements will be included in a new iterator.
      * See also {@link SmartIterator.take}.
->>>>>>> 92b89acf
      *
      * Since the iterator is lazy, the dropping process will
      * be executed once the resulting iterator is materialized.
@@ -566,14 +517,9 @@
     }
 
     /**
-<<<<<<< HEAD
-     * Takes a given number of elements at the beginning of the iterator.
-     * These elements will be returned in a new iterator.
-=======
      * Takes a given number of elements at the beginning of the iterator.  
      * These elements will be included in a new iterator.
      * See also {@link SmartIterator.drop}.
->>>>>>> 92b89acf
      *
      * Since the iterator is lazy, the taking process will
      * be executed once the resulting iterator is materialized.
@@ -675,11 +621,6 @@
      * @template S
      * The type of the element that satisfies the condition.
      * This allows the type-system to infer the correct type of the result.
-<<<<<<< HEAD
-     *
-     * It must be a subtype of the original type of the iterator.
-=======
->>>>>>> 92b89acf
      *
      * It must be a subtype of the original type of the elements.
      *
@@ -802,13 +743,8 @@
     }
 
     /**
-<<<<<<< HEAD
-     * Iterates over all elements of the iterator applying a given function.
-     * This method will consume the entire iterator in the process.
-=======
      * Iterates over all elements of the iterator.  
      * The elements are passed to the function along with their index.
->>>>>>> 92b89acf
      *
      * This method will consume the entire iterator in the process.  
      * If the iterator is infinite, the method will never return.
@@ -1004,11 +940,7 @@
      * console.log(result); // [0, 1, 2, 3, 4]
      * ```
      *
-<<<<<<< HEAD
-     * @returns The array containing all elements of the iterator.
-=======
      * @returns The {@link Array} containing all elements of the iterator.
->>>>>>> 92b89acf
      */
     public toArray(): T[]
     {
