--- conflicted
+++ resolved
@@ -232,22 +232,14 @@
      * Determines whether all elements of the iterator satisfy a given condition.
      * See also {@link SmartAsyncIterator.some}.
      *
-<<<<<<< HEAD
-     * The method will iterate over all elements of the iterator checking if they satisfy the condition.
-=======
      * This method will iterate over all elements of the iterator checking if they satisfy the condition.  
->>>>>>> 92b89acf
      * Once a single element doesn't satisfy the condition, the method will return `false` immediately.
      *
      * This may lead to an unknown final state of the iterator, which may be entirely or partially consumed.
      * For this reason, it's recommended to consider it as consumed in any case and to not use it anymore.
      * Consider using {@link SmartAsyncIterator.find} instead.
      *
-<<<<<<< HEAD
-     * If the iterator is infinite and every element satisfies the condition, the function will never return.
-=======
      * If the iterator is infinite and every element satisfies the condition, the method will never return.
->>>>>>> 92b89acf
      *
      * ```ts
      * const iterator = new SmartAsyncIterator<number>([-2, -1, 0, 1, 2]);
@@ -281,22 +273,14 @@
      * Determines whether any element of the iterator satisfies a given condition.
      * See also {@link SmartAsyncIterator.every}.
      *
-<<<<<<< HEAD
-     * The method will iterate over all elements of the iterator checking if they satisfy the condition.
-=======
      * This method will iterate over all elements of the iterator checking if they satisfy the condition.  
->>>>>>> 92b89acf
      * Once a single element satisfies the condition, the method will return `true` immediately.
      *
      * This may lead to an unknown final state of the iterator, which may be entirely or partially consumed.
      * For this reason, it's recommended to consider it as consumed in any case and to not use it anymore.
      * Consider using {@link SmartAsyncIterator.find} instead.
      *
-<<<<<<< HEAD
-     * If the iterator is infinite and no element satisfies the condition, the function will never return.
-=======
      * If the iterator is infinite and no element satisfies the condition, the method will never return.
->>>>>>> 92b89acf
      *
      * ```ts
      * const iterator = new SmartAsyncIterator<number>([-2, -1, 0, 1, 2]);
@@ -328,13 +312,10 @@
 
     /**
      * Filters the elements of the iterator using a given condition.
-<<<<<<< HEAD
-=======
      *
      * This method will iterate over all elements of the iterator checking if they satisfy the condition.  
      * If the condition is met, the element will be included in the new iterator.
      *
->>>>>>> 92b89acf
      * Since the iterator is lazy, the filtering process will
      * be executed once the resulting iterator is materialized.
      *
@@ -359,13 +340,10 @@
 
     /**
      * Filters the elements of the iterator using a given condition.
-<<<<<<< HEAD
-=======
      *
      * This method will iterate over all elements of the iterator checking if they satisfy the condition.  
      * If the condition is met, the element will be included in the new iterator.
      *
->>>>>>> 92b89acf
      * Since the iterator is lazy, the filtering process will
      * be executed once the resulting iterator is materialized.
      *
@@ -385,11 +363,6 @@
      * @template S
      * The type of the elements that satisfy the condition.
      * This allows the type-system to infer the correct type of the new iterator.
-<<<<<<< HEAD
-     *
-     * It must be a subtype of the original type of the iterator.
-=======
->>>>>>> 92b89acf
      *
      * It must be a subtype of the original type of the elements.
      *
@@ -418,13 +391,10 @@
 
     /**
      * Maps the elements of the iterator using a given transformation function.
-<<<<<<< HEAD
-=======
      *
      * This method will iterate over all elements of the iterator applying the transformation function.  
      * The result of each transformation will be included in the new iterator.
      *
->>>>>>> 92b89acf
      * Since the iterator is lazy, the mapping process will
      * be executed once the resulting iterator is materialized.
      *
@@ -470,11 +440,7 @@
      * Reduces the elements of the iterator using a given reducer function.
      * This method will consume the entire iterator in the process.
      *
-<<<<<<< HEAD
-     * It will iterate over all elements of the iterator applying the reducer function.
-=======
      * It will iterate over all elements of the iterator applying the reducer function.  
->>>>>>> 92b89acf
      * The result of each iteration will be passed as the accumulator to the next one.
      *
      * The first accumulator value will be the first element of the iterator.
@@ -503,17 +469,10 @@
      * Reduces the elements of the iterator using a given reducer function.
      * This method will consume the entire iterator in the process.
      *
-<<<<<<< HEAD
-     * It will iterate over all elements of the iterator applying the reducer function.
-     * The result of each iteration will be passed as the accumulator to the next one.
-     *
-     * The first accumulator value will be the initial value provided.
-=======
      * It will iterate over all elements of the iterator applying the reducer function.  
      * The result of each iteration will be passed as the accumulator to the next one.
      *
      * The first accumulator value will be the provided initial value.  
->>>>>>> 92b89acf
      * The last accumulator value will be the final result of the reduction.
      *
      * If the iterator is infinite, the method will never return.
@@ -561,13 +520,10 @@
 
     /**
      * Flattens the elements of the iterator using a given transformation function.
-<<<<<<< HEAD
-=======
      *
      * This method will iterate over all elements of the iterator applying the transformation function.  
      * The result of each transformation will be flattened and included in the new iterator.
      *
->>>>>>> 92b89acf
      * Since the iterator is lazy, the flattening process will
      * be executed once the resulting iterator is materialized.
      *
@@ -603,11 +559,7 @@
                 if (result.done) { return result.value; }
 
                 const elements = await iteratee(result.value, index);
-<<<<<<< HEAD
-                for await (const element of elements)
-=======
                 if (elements instanceof Array)
->>>>>>> 92b89acf
                 {
                     for (const value of elements) { yield value; }
                 }
@@ -619,14 +571,9 @@
     }
 
     /**
-<<<<<<< HEAD
-     * Drops a given number of elements at the beginning of the iterator.
-     * The remaining elements will be returned in a new iterator.
-=======
      * Drops a given number of elements at the beginning of the iterator.  
      * The remaining elements will be included in a new iterator.
      * See also {@link SmartAsyncIterator.take}.
->>>>>>> 92b89acf
      *
      * Since the iterator is lazy, the dropping process will
      * be executed once the resulting iterator is materialized.
@@ -677,14 +624,9 @@
     }
 
     /**
-<<<<<<< HEAD
-     * Takes a given number of elements at the beginning of the iterator.
-     * These elements will be returned in a new iterator.
-=======
      * Takes a given number of elements at the beginning of the iterator.  
      * These elements will be included in a new iterator.
      * See also {@link SmartAsyncIterator.drop}.
->>>>>>> 92b89acf
      *
      * Since the iterator is lazy, the taking process will
      * be executed once the resulting iterator is materialized.
@@ -786,11 +728,6 @@
      * @template S
      * The type of the element that satisfies the condition.
      * This allows the type-system to infer the correct type of the result.
-<<<<<<< HEAD
-     *
-     * It must be a subtype of the original type of the iterator.
-=======
->>>>>>> 92b89acf
      *
      * It must be a subtype of the original type of the elements.
      *
@@ -917,13 +854,8 @@
     }
 
     /**
-<<<<<<< HEAD
-     * Iterates over all elements of the iterator applying a given function.
-     * This method will consume the entire iterator in the process.
-=======
      * Iterates over all elements of the iterator.  
      * The elements are passed to the function along with their index.
->>>>>>> 92b89acf
      *
      * This method will consume the entire iterator in the process.  
      * If the iterator is infinite, the method will never return.
