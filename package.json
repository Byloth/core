{
  "name": "@byloth/core",
  "version": "2.0.0-rc.12",
  "description": "An unopinionated collection of useful functions and classes that I use widely in all my projects. 🔧",
  "keywords": [
    "Core",
    "Collection",
    "Classes",
    "Functions",
    "Utils",
    "JavaScript",
    "TypeScript",
    "Library"
  ],
  "homepage": "https://github.com/Byloth/core#readme",
  "repository": {
    "type": "git",
    "url": "git+https://github.com/Byloth/core.git"
  },
  "bugs": {
    "url": "https://github.com/Byloth/core/issues"
  },
  "author": {
    "name": "Matteo Bilotta",
    "email": "me@byloth.dev",
    "url": "https://www.byloth.dev/"
  },
  "license": "Apache-2.0",
  "type": "module",
  "files": [
    "dist",
    "src"
  ],
  "main": "./dist/core.umd.cjs",
  "module": "./dist/core.js",
  "exports": {
    ".": {
      "import": {
        "types": "./src/index.ts",
        "default": "./dist/core.js"
      },
      "require": {
        "types": "./src/index.ts",
        "default": "./dist/core.umd.cjs"
      }
    }
  },
  "types": "./src/index.ts",
  "scripts": {
    "dev": "vite",
    "build": "vite build",
    "preview": "vite preview",
    "typecheck": "tsc",
    "lint": "eslint .",
    "test": "vitest",
    "prepare": "husky",
    "ci": "pnpm install --frozen-lockfile"
  },
  "devDependencies": {
    "@byloth/eslint-config-typescript": "^3.0.3",
    "@types/node": "^22.10.7",
    "husky": "^9.1.7",
<<<<<<< HEAD
    "typescript": "^5.7.2",
    "vite": "^6.0.7",
    "vitest": "^2.1.8"
=======
    "typescript": "^5.7.3",
    "vite": "^6.0.10"
>>>>>>> 92b89acf
  },
  "packageManager": "pnpm@9.15.3+sha512.1f79bc245a66eb0b07c5d4d83131240774642caaa86ef7d0434ab47c0d16f66b04e21e0c086eb61e62c77efc4d7f7ec071afad3796af64892fae66509173893a"
}<|MERGE_RESOLUTION|>--- conflicted
+++ resolved
@@ -58,16 +58,11 @@
   },
   "devDependencies": {
     "@byloth/eslint-config-typescript": "^3.0.3",
-    "@types/node": "^22.10.7",
+    "@types/node": "^22.10.10",
     "husky": "^9.1.7",
-<<<<<<< HEAD
-    "typescript": "^5.7.2",
-    "vite": "^6.0.7",
-    "vitest": "^2.1.8"
-=======
     "typescript": "^5.7.3",
-    "vite": "^6.0.10"
->>>>>>> 92b89acf
+    "vite": "^6.0.11",
+    "vitest": "^3.0.4"
   },
   "packageManager": "pnpm@9.15.3+sha512.1f79bc245a66eb0b07c5d4d83131240774642caaa86ef7d0434ab47c0d16f66b04e21e0c086eb61e62c77efc4d7f7ec071afad3796af64892fae66509173893a"
 }