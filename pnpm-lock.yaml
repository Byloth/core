--- conflicted
+++ resolved
@@ -9,29 +9,17 @@
   .:
     devDependencies:
       '@byloth/eslint-config-typescript':
-<<<<<<< HEAD
-        specifier: ^2.8.2
-        version: 2.8.2(@typescript-eslint/eslint-plugin@7.18.0(@typescript-eslint/parser@7.18.0(eslint@8.57.0)(typescript@5.6.2))(eslint@8.57.0)(typescript@5.6.2))(@typescript-eslint/parser@7.18.0(eslint@8.57.0)(typescript@5.6.2))(eslint@8.57.0)
-=======
         specifier: ^2.8.3
         version: 2.8.3(@typescript-eslint/eslint-plugin@7.18.0(@typescript-eslint/parser@7.18.0(eslint@8.57.1)(typescript@5.6.2))(eslint@8.57.1)(typescript@5.6.2))(@typescript-eslint/parser@7.18.0(eslint@8.57.1)(typescript@5.6.2))(eslint@8.57.1)
->>>>>>> d2650269
       '@types/node':
         specifier: ^20.16.5
         version: 20.16.5
       '@typescript-eslint/eslint-plugin':
         specifier: ^7.18.0
-<<<<<<< HEAD
-        version: 7.18.0(@typescript-eslint/parser@7.18.0(eslint@8.57.0)(typescript@5.6.2))(eslint@8.57.0)(typescript@5.6.2)
-      '@typescript-eslint/parser':
-        specifier: ^7.18.0
-        version: 7.18.0(eslint@8.57.0)(typescript@5.6.2)
-=======
         version: 7.18.0(@typescript-eslint/parser@7.18.0(eslint@8.57.1)(typescript@5.6.2))(eslint@8.57.1)(typescript@5.6.2)
       '@typescript-eslint/parser':
         specifier: ^7.18.0
         version: 7.18.0(eslint@8.57.1)(typescript@5.6.2)
->>>>>>> d2650269
       eslint:
         specifier: ^8.57.1
         version: 8.57.1
@@ -42,22 +30,6 @@
         specifier: ^5.6.2
         version: 5.6.2
       vite:
-<<<<<<< HEAD
-        specifier: ^5.4.4
-        version: 5.4.4(@types/node@20.16.5)
-      vitest:
-        specifier: ^2.0.5
-        version: 2.0.5(@types/node@20.16.5)
-
-packages:
-
-  '@ampproject/remapping@2.3.0':
-    resolution: {integrity: sha512-30iZtAPgz+LTIYoeivqYo853f02jBYSd5uGnGpkFV0M3xOt9aN73erkgYAmZU43x4VfqcnLxW9Kpg3R5LC4YYw==}
-    engines: {node: '>=6.0.0'}
-
-  '@byloth/eslint-config-typescript@2.8.2':
-    resolution: {integrity: sha512-kpBhUJLj5Ckb95nuztZ28mOz0YWsWbOtRZPXiyHduyeYuZQINWweXmE1EJ04KSiRo2CsCyKjWHucfjq2B+KfkA==}
-=======
         specifier: ^5.4.7
         version: 5.4.7(@types/node@20.16.5)
 
@@ -65,7 +37,6 @@
 
   '@byloth/eslint-config-typescript@2.8.3':
     resolution: {integrity: sha512-ehhfL1ikSxx0BcRqZM8UbLgtpI22QRuSqbxkXKVNrM/7mEjF8WuD2yn2O2MMxACg+CLWvFDYgG4t2VFUf34S1w==}
->>>>>>> d2650269
     peerDependencies:
       '@typescript-eslint/eslint-plugin': ^7.18.0
       '@typescript-eslint/parser': ^7.18.0
@@ -243,24 +214,6 @@
   '@humanwhocodes/object-schema@2.0.3':
     resolution: {integrity: sha512-93zYdMES/c1D69yZiKDBj0V24vqNzB/koF26KPaagAfd3P/4gUlh3Dys5ogAK+Exi9QyzlD8x/08Zt7wIKcDcA==}
     deprecated: Use @eslint/object-schema instead
-
-  '@jridgewell/gen-mapping@0.3.5':
-    resolution: {integrity: sha512-IzL8ZoEDIBRWEzlCcRhOaCupYyN5gdIK+Q6fbFdPDg6HqX6jpkItn7DFIpW9LQzXG6Df9sA7+OKnq0qlz/GaQg==}
-    engines: {node: '>=6.0.0'}
-
-  '@jridgewell/resolve-uri@3.1.2':
-    resolution: {integrity: sha512-bRISgCIjP20/tbWSPWMEi54QVPRZExkuD9lJL+UIxUKtwVJA8wW1Trb1jMs1RFXo1CBTNZ/5hpC9QvmKWdopKw==}
-    engines: {node: '>=6.0.0'}
-
-  '@jridgewell/set-array@1.2.1':
-    resolution: {integrity: sha512-R8gLRTZeyp03ymzP/6Lil/28tGeGEzhx1q2k703KGWRAI1VdvPIXdG70VJc2pAMw3NA6JKL5hhFu1sJX0Mnn/A==}
-    engines: {node: '>=6.0.0'}
-
-  '@jridgewell/sourcemap-codec@1.5.0':
-    resolution: {integrity: sha512-gv3ZRaISU3fjPAgNsriBRqGWQL6quFx04YMPW/zD8XMLsU32mhCCbfbO6KZFLjvYpCZ8zyDEgqsgf+PwPaM7GQ==}
-
-  '@jridgewell/trace-mapping@0.3.25':
-    resolution: {integrity: sha512-vNk6aEwybGtawWmy/PzwnGDOjCkLWSD2wqvjGGAgOAwCGWySYXfYoxt00IJkTF+8Lb57DwOb3Aa0o9CApepiYQ==}
 
   '@nodelib/fs.scandir@2.1.5':
     resolution: {integrity: sha512-vq24Bq3ym5HEQm2NKCr3yXDwjc7vTsEThRDnkp2DK9p1uqLR+DHurm/NOTo0KG7HYHU7eppKZj3MyqYuMBf62g==}
@@ -421,24 +374,6 @@
   '@ungap/structured-clone@1.2.0':
     resolution: {integrity: sha512-zuVdFrMJiuCDQUMCzQaD6KL28MjnqqN8XnAqiEq9PNm/hCPTSGfrXCOfwj1ow4LFb/tNymJPwsNbVePc1xFqrQ==}
 
-  '@vitest/expect@2.0.5':
-    resolution: {integrity: sha512-yHZtwuP7JZivj65Gxoi8upUN2OzHTi3zVfjwdpu2WrvCZPLwsJ2Ey5ILIPccoW23dd/zQBlJ4/dhi7DWNyXCpA==}
-
-  '@vitest/pretty-format@2.0.5':
-    resolution: {integrity: sha512-h8k+1oWHfwTkyTkb9egzwNMfJAEx4veaPSnMeKbVSjp4euqGSbQlm5+6VHwTr7u4FJslVVsUG5nopCaAYdOmSQ==}
-
-  '@vitest/runner@2.0.5':
-    resolution: {integrity: sha512-TfRfZa6Bkk9ky4tW0z20WKXFEwwvWhRY+84CnSEtq4+3ZvDlJyY32oNTJtM7AW9ihW90tX/1Q78cb6FjoAs+ig==}
-
-  '@vitest/snapshot@2.0.5':
-    resolution: {integrity: sha512-SgCPUeDFLaM0mIUHfaArq8fD2WbaXG/zVXjRupthYfYGzc8ztbFbu6dUNOblBG7XLMR1kEhS/DNnfCZ2IhdDew==}
-
-  '@vitest/spy@2.0.5':
-    resolution: {integrity: sha512-c/jdthAhvJdpfVuaexSrnawxZz6pywlTPe84LUB2m/4t3rl2fTo9NFGBG4oWgaD+FTgDDV8hJ/nibT7IfH3JfA==}
-
-  '@vitest/utils@2.0.5':
-    resolution: {integrity: sha512-d8HKbqIcya+GR67mkZbrzhS5kKhtp8dQLcmRZLGTscGVg7yImT82cIrhtn2L8+VujWcy6KZweApgNmPsTAO/UQ==}
-
   acorn-jsx@5.3.2:
     resolution: {integrity: sha512-rq9s+JNhf0IChjtDXxllJ7g41oZk5SlXtp0LHwyA5cejwn7vKmKp4pPri6YEePv2PU65sAsegbXtIinmDFDXgQ==}
     peerDependencies:
@@ -467,10 +402,6 @@
     resolution: {integrity: sha512-HGyxoOTYUyCM6stUe6EJgnd4EoewAI7zMdfqO+kGjnlZmBDz/cR5pf8r/cR4Wq60sL/p0IkcjUEEPwS3GFrIyw==}
     engines: {node: '>=8'}
 
-  assertion-error@2.0.1:
-    resolution: {integrity: sha512-Izi8RQcffqCeNVgFigKli1ssklIbpHnCYc6AknXGYoB6grJqyeby7jv12JUQgmTAnIDnbck1uxksT4dzN3PWBA==}
-    engines: {node: '>=12'}
-
   balanced-match@1.0.2:
     resolution: {integrity: sha512-3oSeUO0TMV67hN1AmbXsK4yaqU7tjiHlbxRDZOpH0KW9+CeX4bRAaX0Anxt0tx2MrpRpWwQaPwIlISEJhYU5Pw==}
 
@@ -482,27 +413,15 @@
 
   braces@3.0.3:
     resolution: {integrity: sha512-yQbXgO/OSZVD2IsiLlro+7Hf6Q18EJrKSEsdoMzKePKXct3gvD8oLcOQdIzGupr5Fj+EDe8gO/lxc1BzfMpxvA==}
-    engines: {node: '>=8'}
-
-  cac@6.7.14:
-    resolution: {integrity: sha512-b6Ilus+c3RrdDk+JhLKUAQfzzgLEPy6wcXqS7f/xe1EETvsDP6GORG7SFuOs6cID5YkqchW/LXZbX5bc8j7ZcQ==}
     engines: {node: '>=8'}
 
   callsites@3.1.0:
     resolution: {integrity: sha512-P8BjAsXvZS+VIDUI11hHCQEv74YT67YUi5JJFNWIqL235sBmjX4+qx9Muvls5ivyNENctx46xQLQ3aTuE7ssaQ==}
     engines: {node: '>=6'}
 
-  chai@5.1.1:
-    resolution: {integrity: sha512-pT1ZgP8rPNqUgieVaEY+ryQr6Q4HXNg8Ei9UnLUrjN4IA7dvQC5JB+/kxVcPNDHyBcc/26CXPkbNzq3qwrOEKA==}
-    engines: {node: '>=12'}
-
   chalk@4.1.2:
     resolution: {integrity: sha512-oKnbhFyRIXpUuez8iBMmyEa4nbj4IOQyuhc/wy9kY7/WVPcwIO9VA668Pu8RkO7+0G76SLROeyw9CpQ061i4mA==}
     engines: {node: '>=10'}
-
-  check-error@2.1.1:
-    resolution: {integrity: sha512-OAlb+T7V4Op9OwdkjmguYRqncdlx5JiofwOAUkmTF+jNdHwzTaTs4sRAGpzLF3oOz5xAyDGrPgeIDFQmDOTiJw==}
-    engines: {node: '>= 16'}
 
   color-convert@2.0.1:
     resolution: {integrity: sha512-RRECPsj7iu/xb5oKYcsFHSppFNnsj/52OVTRKb4zP5onXwVF3zVmmToNcOfGC+CRDpfK/U584fMg38ZHCaElKQ==}
@@ -527,10 +446,6 @@
       supports-color:
         optional: true
 
-  deep-eql@5.0.2:
-    resolution: {integrity: sha512-h5k/5U50IJJFpzfL6nO9jaaumfjO/f2NjK/oYB2Djzm4p9L+3T9qWpZqZ2hAbLPuuYq9wrU08WQyBTL5GbPk5Q==}
-    engines: {node: '>=6'}
-
   deep-is@0.1.4:
     resolution: {integrity: sha512-oIPzksmTg4/MriiaYGO+okXDT7ztn/w3Eptv/+gSIdMdKsJo0u4CfYNFJPy+4SKMuCqGw2wxnA+URMg3t8a/bQ==}
 
@@ -580,16 +495,9 @@
     resolution: {integrity: sha512-MMdARuVEQziNTeJD8DgMqmhwR11BRQ/cBP+pLtYdSTnf3MIO8fFeiINEbX36ZdNlfU/7A9f3gUw49B3oQsvwBA==}
     engines: {node: '>=4.0'}
 
-  estree-walker@3.0.3:
-    resolution: {integrity: sha512-7RUKfXgSMMkzt6ZuXmqapOurLGPPfgj6l9uRZ7lRGolvk0y2yocc35LdcxKC5PQZdn2DMqioAQ2NoWcrTKmm6g==}
-
   esutils@2.0.3:
     resolution: {integrity: sha512-kVscqXk4OCp68SZ0dkgEKVi6/8ij300KBWTJq32P/dYeWTSwK41WyTxalN1eRmA5Z9UU/LX9D7FWSmV9SAYx6g==}
     engines: {node: '>=0.10.0'}
-
-  execa@8.0.1:
-    resolution: {integrity: sha512-VyhnebXciFV2DESc+p6B+y0LjSm0krU4OgJN44qFAhBY0TJ+1V61tYD2+wHusZ6F9n5K+vl8k0sTy7PEfV4qpg==}
-    engines: {node: '>=16.17'}
 
   fast-deep-equal@3.1.3:
     resolution: {integrity: sha512-f3qQ9oQy9j2AhBe/H9VC91wLmKBCCU/gDOnKNAYG5hswO7BLKj09Hc5HYNz9cGI++xlpDCIgDaitVs03ATR84Q==}
@@ -634,13 +542,6 @@
     engines: {node: ^8.16.0 || ^10.6.0 || >=11.0.0}
     os: [darwin]
 
-  get-func-name@2.0.2:
-    resolution: {integrity: sha512-8vXOvuE167CtIc3OyItco7N/dpRtBbYOsPsXCz7X/PMnlGjYjSGuZJgM1Y7mmew7BKf9BqvLX2tnOVy1BBUsxQ==}
-
-  get-stream@8.0.1:
-    resolution: {integrity: sha512-VaUJspBffn/LMCJVoMvSAdmscJyS1auj5Zulnn5UoYcY531UWmdwhRWkcGKnGU93m5HSXP9LP2usOryrBtQowA==}
-    engines: {node: '>=16'}
-
   glob-parent@5.1.2:
     resolution: {integrity: sha512-AOIgSQCepiJYwP3ARnGx+5VnTu2HBYdzbGP45eLw1vr3zB3vZLeyed1sC9hnbcOc9/SrMyM5RPQrkGz4aS9Zow==}
     engines: {node: '>= 6'}
@@ -668,17 +569,8 @@
     resolution: {integrity: sha512-EykJT/Q1KjTWctppgIAgfSO0tKVuZUjhgMr17kqTumMl6Afv3EISleU7qZUzoXDFTAHTDC4NOoG/ZxU3EvlMPQ==}
     engines: {node: '>=8'}
 
-<<<<<<< HEAD
-  human-signals@5.0.0:
-    resolution: {integrity: sha512-AXcZb6vzzrFAUE61HnN4mpLqd/cSIwNQjtNWR0euPm6y0iqx3G4gOXaIDdtdDwZmhwe82LA6+zinmW4UBWVePQ==}
-    engines: {node: '>=16.17.0'}
-
-  husky@9.1.5:
-    resolution: {integrity: sha512-rowAVRUBfI0b4+niA4SJMhfQwc107VLkBUgEYYAOQAbqDCnra1nYh83hF/MDmhYs9t9n1E3DuKOrs2LYNC+0Ag==}
-=======
   husky@9.1.6:
     resolution: {integrity: sha512-sqbjZKK7kf44hfdE94EoX8MZNk0n7HeW37O4YrVGCF4wzgQjp+akPAkfUK5LZ6KuR/6sqeAVuXHji+RzQgOn5A==}
->>>>>>> d2650269
     engines: {node: '>=18'}
     hasBin: true
 
@@ -717,10 +609,6 @@
     resolution: {integrity: sha512-Fd4gABb+ycGAmKou8eMftCupSir5lRxqf4aD/vd0cD2qc4HL07OjCeuHMr8Ro4CoMaeCKDB0/ECBOVWjTwUvPQ==}
     engines: {node: '>=8'}
 
-  is-stream@3.0.0:
-    resolution: {integrity: sha512-LnQR4bZ9IADDRSkvpqMGvt/tEJWclzklNgSw48V5EAaAeDd6qGvN8ei6k5p0tvxSR171VmGyHuTiAOfxAbr8kA==}
-    engines: {node: ^12.20.0 || ^14.13.1 || >=16.0.0}
-
   isexe@2.0.0:
     resolution: {integrity: sha512-RHxMLp9lnKHGHRng9QFhRCMbYAcVpn69smSGcq3f36xjgVVWThj4qqLbTLlq7Ssj8B+fIQ1EuCEGI2lKsyQeIw==}
 
@@ -751,15 +639,6 @@
   lodash.merge@4.6.2:
     resolution: {integrity: sha512-0KpjqXRVvrYyCsX1swR/XTK0va6VQkQM6MNo7PqW77ByjAhoARA8EfrP1N4+KlKj8YS0ZUCtRT/YUuhyYDujIQ==}
 
-  loupe@3.1.1:
-    resolution: {integrity: sha512-edNu/8D5MKVfGVFRhFf8aAxiTM6Wumfz5XsaatSxlD3w4R1d/WEKUTydCdPGbl9K7QG/Ca3GnDV2sIKIpXRQcw==}
-
-  magic-string@0.30.11:
-    resolution: {integrity: sha512-+Wri9p0QHMy+545hKww7YAu5NyzF8iomPL/RQazugQ9+Ez4Ic3mERMd8ZTX5rfK944j+560ZJi8iAwgak1Ac7A==}
-
-  merge-stream@2.0.0:
-    resolution: {integrity: sha512-abv/qOcuPfk3URPfDzmZU1LKmuw8kT+0nIHvKrKgFrwifol/doWcdA4ZqsWQ8ENrFKkd67Mfpo/LovbIUsbt3w==}
-
   merge2@1.4.1:
     resolution: {integrity: sha512-8q7VEgMJW4J8tcfVPy8g09NcQwZdbwFEqhe/WZkoIzjn/3TGDwtOCYtXGxA3O8tPzpczCCDgv+P2P5y00ZJOOg==}
     engines: {node: '>= 8'}
@@ -767,10 +646,6 @@
   micromatch@4.0.8:
     resolution: {integrity: sha512-PXwfBhYu0hBCPw8Dn0E+WDYb7af3dSLVWKi3HGv84IdF4TyFoC0ysxFd0Goxw7nSv4T/PzEJQxsYsEiFCKo2BA==}
     engines: {node: '>=8.6'}
-
-  mimic-fn@4.0.0:
-    resolution: {integrity: sha512-vqiC06CuhBTUdZH+RYl8sFrL096vA45Ok5ISO6sE/Mr1jRbGH4Csnhi8f3wKVl7x8mO4Au7Ir9D3Oyv1VYMFJw==}
-    engines: {node: '>=12'}
 
   minimatch@3.1.2:
     resolution: {integrity: sha512-J7p63hRiAjw1NDEww1W7i37+ByIrOWO5XQQAzZ3VOcL0PNybwpfmV/N05zFAzwQ9USyEcX6t3UO+K5aqBQOIHw==}
@@ -790,16 +665,8 @@
   natural-compare@1.4.0:
     resolution: {integrity: sha512-OWND8ei3VtNC9h7V60qff3SVobHr996CTwgxubgyQYEpg290h9J0buyECNNJexkFm5sOajh5G116RYA1c8ZMSw==}
 
-  npm-run-path@5.3.0:
-    resolution: {integrity: sha512-ppwTtiJZq0O/ai0z7yfudtBpWIoxM8yE6nHi1X47eFR2EWORqfbu6CnPlNsjeN683eT0qG6H/Pyf9fCcvjnnnQ==}
-    engines: {node: ^12.20.0 || ^14.13.1 || >=16.0.0}
-
   once@1.4.0:
     resolution: {integrity: sha512-lNaJgI+2Q5URQBkccEKHTQOPaXdUxnZZElQTZY0MFUAuaEqe1E+Nyvgdz/aIyNi6Z9MzO5dv1H8n58/GELp3+w==}
-
-  onetime@6.0.0:
-    resolution: {integrity: sha512-1FlR+gjXK7X+AsAHso35MnyN5KqGwJRi/31ft6x0M194ht7S+rWAvd7PHss9xSKMzE0asv1pyIHaJYq+BbacAQ==}
-    engines: {node: '>=12'}
 
   optionator@0.9.4:
     resolution: {integrity: sha512-6IpQ7mKUxRcZNLIObR0hz7lxsapSSIYNZJwXPGeF0mTVqGKFIXj1DQcMoT22S3ROcLyY/rz0PWaWZ9ayWmad9g==}
@@ -829,24 +696,10 @@
     resolution: {integrity: sha512-ojmeN0qd+y0jszEtoY48r0Peq5dwMEkIlCOu6Q5f41lfkswXuKtYrhgoTpLnyIcHm24Uhqx+5Tqm2InSwLhE6Q==}
     engines: {node: '>=8'}
 
-  path-key@4.0.0:
-    resolution: {integrity: sha512-haREypq7xkM7ErfgIyA0z+Bj4AGKlMSdlQE2jvJo6huWD1EdkKYV+G/T4nq0YEF2vgTT8kqMFKo1uHn950r4SQ==}
-    engines: {node: '>=12'}
-
   path-type@4.0.0:
     resolution: {integrity: sha512-gDKb8aZMDeD/tZWs9P6+q0J9Mwkdl6xMV8TjnGP3qJVJ06bdMgkbBlLU8IdfOsIsFz2BW1rNVT3XuNEl8zPAvw==}
     engines: {node: '>=8'}
 
-<<<<<<< HEAD
-  pathe@1.1.2:
-    resolution: {integrity: sha512-whLdWMYL2TwI08hn8/ZqAbrVemu0LNaNNJZX73O6qaIdCTfXutsLhMkjdENX0qhsQ9uIimo4/aQOmXkoon2nDQ==}
-
-  pathval@2.0.0:
-    resolution: {integrity: sha512-vE7JKRyES09KiunauX7nd2Q9/L7lhok4smP9RZTDeD4MVs72Dp2qNFVz39Nz5a0FVEW0BJR6C0DYrq6unoziZA==}
-    engines: {node: '>= 14.16'}
-
-=======
->>>>>>> d2650269
   picocolors@1.1.0:
     resolution: {integrity: sha512-TQ92mBOW0l3LeMeyLV6mzy/kWr8lkd/hp3mTg7wYK7zJhuBStmGMBG0BdeDZS/dZx1IukaX6Bk11zcln25o1Aw==}
 
@@ -854,13 +707,8 @@
     resolution: {integrity: sha512-JU3teHTNjmE2VCGFzuY8EXzCDVwEqB2a8fsIvwaStHhAWJEeVd1o1QD80CU6+ZdEXXSLbSsuLwJjkCBWqRQUVA==}
     engines: {node: '>=8.6'}
 
-<<<<<<< HEAD
-  postcss@8.4.45:
-    resolution: {integrity: sha512-7KTLTdzdZZYscUc65XmjFiB73vBhBfbPztCYdUNvlaso9PrzjzcmjqBPR0lNGkcVlcO4BjiO5rK/qNz+XAen1Q==}
-=======
   postcss@8.4.47:
     resolution: {integrity: sha512-56rxCq7G/XfB4EkXq9Egn5GCqugWvDFjafDOThIdMBsI15iqPqR5r15TfSr1YPYeEI19YeaXMCbY6u88Y76GLQ==}
->>>>>>> d2650269
     engines: {node: ^10 || ^12 || >=14}
 
   prelude-ls@1.2.1:
@@ -908,13 +756,6 @@
     resolution: {integrity: sha512-7++dFhtcx3353uBaq8DDR4NuxBetBzC7ZQOhmTQInHEd6bSrXdiEyzCvG07Z44UYdLShWUyXt5M/yhz8ekcb1A==}
     engines: {node: '>=8'}
 
-  siginfo@2.0.0:
-    resolution: {integrity: sha512-ybx0WO1/8bSBLEWXZvEd7gMW3Sn3JFlW3TvX1nREbDLRNQNaeNN8WK0meBwPdAaOI7TtRRRJn/Es1zhrrCHu7g==}
-
-  signal-exit@4.1.0:
-    resolution: {integrity: sha512-bzyZ1e88w9O1iNJbKnOlvYTrWPDl46O1bG0D3XInv+9tkPrxrN8jUUTiFlDkkmKWgn1M6CfIA13SuGqOa9Korw==}
-    engines: {node: '>=14'}
-
   slash@3.0.0:
     resolution: {integrity: sha512-g9Q1haeby36OSStwb4ntCGGGaKsaVSjQ68fBxoQcutl5fS1vuY18H3wSt3jFyFtrkx+Kz0V1G85A4MyAdDMi2Q==}
     engines: {node: '>=8'}
@@ -923,20 +764,10 @@
     resolution: {integrity: sha512-UXWMKhLOwVKb728IUtQPXxfYU+usdybtUrK/8uGE8CQMvrhOpwvzDBwj0QhSL7MQc7vIsISBG8VQ8+IDQxpfQA==}
     engines: {node: '>=0.10.0'}
 
-  stackback@0.0.2:
-    resolution: {integrity: sha512-1XMJE5fQo1jGH6Y/7ebnwPOBEkIEnT4QF32d5R1+VXdXveM0IBMJt8zfaxX1P3QhVwrYe+576+jkANtSS2mBbw==}
-
-  std-env@3.7.0:
-    resolution: {integrity: sha512-JPbdCEQLj1w5GilpiHAx3qJvFndqybBysA3qUOnznweH4QbNYUsW/ea8QzSrnh0vNsezMMw5bcVool8lM0gwzg==}
-
   strip-ansi@6.0.1:
     resolution: {integrity: sha512-Y38VPSHcqkFrCpFnQ9vuSXmquuv5oXOKpGeT6aGrr3o3Gc9AlVa6JBfUSOCnbxGGZF+/0ooI7KrPuUSztUdU5A==}
     engines: {node: '>=8'}
 
-  strip-final-newline@3.0.0:
-    resolution: {integrity: sha512-dOESqjYr96iWYylGObzd39EuNTa5VJxyvVAEm5Jnh7KGo75V43Hk1odPQkNDyXNmUR6k+gEiDVXnjB8HJ3crXw==}
-    engines: {node: '>=12'}
-
   strip-json-comments@3.1.1:
     resolution: {integrity: sha512-6fPc+R4ihwqP6N/aIv2f1gMH8lOVtWQHoqC4yK6oSDVVocumAsfCqjkXnqiYMhmMwS/mEHLp7Vehlt3ql6lEig==}
     engines: {node: '>=8'}
@@ -947,21 +778,6 @@
 
   text-table@0.2.0:
     resolution: {integrity: sha512-N+8UisAXDGk8PFXP4HAzVR9nbfmVJ3zYLAWiTIoqC5v5isinhr+r5uaO8+7r3BMfuNIufIsA7RdpVgacC2cSpw==}
-
-  tinybench@2.9.0:
-    resolution: {integrity: sha512-0+DUvqWMValLmha6lr4kD8iAMK1HzV0/aKnCtWb9v9641TnP/MFb7Pc2bxoxQjTXAErryXVgUOfv2YqNllqGeg==}
-
-  tinypool@1.0.1:
-    resolution: {integrity: sha512-URZYihUbRPcGv95En+sz6MfghfIc2OJ1sv/RmhWZLouPY0/8Vo80viwPvg3dlaS9fuq7fQMEfgRRK7BBZThBEA==}
-    engines: {node: ^18.0.0 || >=20.0.0}
-
-  tinyrainbow@1.2.0:
-    resolution: {integrity: sha512-weEDEq7Z5eTHPDh4xjX789+fHfF+P8boiFB+0vbWzpbnbsEr/GRaohi/uMKxg8RZMXnl1ItAi/IUHWMsjDV7kQ==}
-    engines: {node: '>=14.0.0'}
-
-  tinyspy@3.0.2:
-    resolution: {integrity: sha512-n1cw8k1k0x4pgA2+9XrOkFydTerNcJ1zWCO5Nn9scWHTD+5tp8dghT2x1uduQePZTZgd3Tupf+x9BxJjeJi77Q==}
-    engines: {node: '>=14.0.0'}
 
   to-regex-range@5.0.1:
     resolution: {integrity: sha512-65P7iz6X5yEr1cwcgvQxbbIw7Uk3gOy5dIdtZ4rDveLqhrdJP+Li/Hx6tyK0NEb+2GCyneCMJiGqrADCSNk8sQ==}
@@ -992,18 +808,8 @@
   uri-js@4.4.1:
     resolution: {integrity: sha512-7rKUyy33Q1yc98pQ1DAmLtwX109F7TIfWlW1Ydo8Wl1ii1SeHieeh0HHfPeL2fMXK6z0s8ecKs9frCuLJvndBg==}
 
-<<<<<<< HEAD
-  vite-node@2.0.5:
-    resolution: {integrity: sha512-LdsW4pxj0Ot69FAoXZ1yTnA9bjGohr2yNBU7QKRxpz8ITSkhuDl6h3zS/tvgz4qrNjeRnvrWeXQ8ZF7Um4W00Q==}
-    engines: {node: ^18.0.0 || >=20.0.0}
-    hasBin: true
-
-  vite@5.4.4:
-    resolution: {integrity: sha512-RHFCkULitycHVTtelJ6jQLd+KSAAzOgEYorV32R2q++M6COBjKJR6BxqClwp5sf0XaBDjVMuJ9wnNfyAJwjMkA==}
-=======
   vite@5.4.7:
     resolution: {integrity: sha512-5l2zxqMEPVENgvzTuBpHer2awaetimj2BGkhBPdnwKbPNOlHsODU+oiazEZzLK7KhAnOrO+XGYJYn4ZlUhDtDQ==}
->>>>>>> d2650269
     engines: {node: ^18.0.0 || >=20.0.0}
     hasBin: true
     peerDependencies:
@@ -1033,41 +839,11 @@
       terser:
         optional: true
 
-  vitest@2.0.5:
-    resolution: {integrity: sha512-8GUxONfauuIdeSl5f9GTgVEpg5BTOlplET4WEDaeY2QBiN8wSm68vxN/tb5z405OwppfoCavnwXafiaYBC/xOA==}
-    engines: {node: ^18.0.0 || >=20.0.0}
-    hasBin: true
-    peerDependencies:
-      '@edge-runtime/vm': '*'
-      '@types/node': ^18.0.0 || >=20.0.0
-      '@vitest/browser': 2.0.5
-      '@vitest/ui': 2.0.5
-      happy-dom: '*'
-      jsdom: '*'
-    peerDependenciesMeta:
-      '@edge-runtime/vm':
-        optional: true
-      '@types/node':
-        optional: true
-      '@vitest/browser':
-        optional: true
-      '@vitest/ui':
-        optional: true
-      happy-dom:
-        optional: true
-      jsdom:
-        optional: true
-
   which@2.0.2:
     resolution: {integrity: sha512-BLI3Tl1TW3Pvl70l3yq3Y64i+awpwXqsGBYWkkqMtnbXgrMD+yj7rhW0kuEDxzJaYXGjEW5ogapKNMEKNMjibA==}
     engines: {node: '>= 8'}
     hasBin: true
 
-  why-is-node-running@2.3.0:
-    resolution: {integrity: sha512-hUrmaWBdVDcxvYqnyh09zunKzROWjbZTiNy8dBEjkS7ehEDQibXJ7XvlmtbwuTclUiIyN+CyXQD4Vmko8fNm8w==}
-    engines: {node: '>=8'}
-    hasBin: true
-
   word-wrap@1.2.5:
     resolution: {integrity: sha512-BN22B5eaMMI9UMtjrGd5g5eCYPpCPDUy0FJXbYsaT5zYxjFOckS53SQDE3pWkVoWpHXVb3BrYcEN4Twa55B5cA==}
     engines: {node: '>=0.10.0'}
@@ -1081,24 +857,11 @@
 
 snapshots:
 
-<<<<<<< HEAD
-  '@ampproject/remapping@2.3.0':
-    dependencies:
-      '@jridgewell/gen-mapping': 0.3.5
-      '@jridgewell/trace-mapping': 0.3.25
-
-  '@byloth/eslint-config-typescript@2.8.2(@typescript-eslint/eslint-plugin@7.18.0(@typescript-eslint/parser@7.18.0(eslint@8.57.0)(typescript@5.6.2))(eslint@8.57.0)(typescript@5.6.2))(@typescript-eslint/parser@7.18.0(eslint@8.57.0)(typescript@5.6.2))(eslint@8.57.0)':
-    dependencies:
-      '@byloth/eslint-config': 2.8.2(eslint@8.57.0)
-      '@typescript-eslint/eslint-plugin': 7.18.0(@typescript-eslint/parser@7.18.0(eslint@8.57.0)(typescript@5.6.2))(eslint@8.57.0)(typescript@5.6.2)
-      '@typescript-eslint/parser': 7.18.0(eslint@8.57.0)(typescript@5.6.2)
-=======
   '@byloth/eslint-config-typescript@2.8.3(@typescript-eslint/eslint-plugin@7.18.0(@typescript-eslint/parser@7.18.0(eslint@8.57.1)(typescript@5.6.2))(eslint@8.57.1)(typescript@5.6.2))(@typescript-eslint/parser@7.18.0(eslint@8.57.1)(typescript@5.6.2))(eslint@8.57.1)':
     dependencies:
       '@byloth/eslint-config': 2.8.3(eslint@8.57.1)
       '@typescript-eslint/eslint-plugin': 7.18.0(@typescript-eslint/parser@7.18.0(eslint@8.57.1)(typescript@5.6.2))(eslint@8.57.1)(typescript@5.6.2)
       '@typescript-eslint/parser': 7.18.0(eslint@8.57.1)(typescript@5.6.2)
->>>>>>> d2650269
     transitivePeerDependencies:
       - eslint
 
@@ -1210,23 +973,6 @@
 
   '@humanwhocodes/object-schema@2.0.3': {}
 
-  '@jridgewell/gen-mapping@0.3.5':
-    dependencies:
-      '@jridgewell/set-array': 1.2.1
-      '@jridgewell/sourcemap-codec': 1.5.0
-      '@jridgewell/trace-mapping': 0.3.25
-
-  '@jridgewell/resolve-uri@3.1.2': {}
-
-  '@jridgewell/set-array@1.2.1': {}
-
-  '@jridgewell/sourcemap-codec@1.5.0': {}
-
-  '@jridgewell/trace-mapping@0.3.25':
-    dependencies:
-      '@jridgewell/resolve-uri': 3.1.2
-      '@jridgewell/sourcemap-codec': 1.5.0
-
   '@nodelib/fs.scandir@2.1.5':
     dependencies:
       '@nodelib/fs.stat': 2.0.5
@@ -1293,15 +1039,6 @@
     dependencies:
       undici-types: 6.19.8
 
-<<<<<<< HEAD
-  '@typescript-eslint/eslint-plugin@7.18.0(@typescript-eslint/parser@7.18.0(eslint@8.57.0)(typescript@5.6.2))(eslint@8.57.0)(typescript@5.6.2)':
-    dependencies:
-      '@eslint-community/regexpp': 4.11.0
-      '@typescript-eslint/parser': 7.18.0(eslint@8.57.0)(typescript@5.6.2)
-      '@typescript-eslint/scope-manager': 7.18.0
-      '@typescript-eslint/type-utils': 7.18.0(eslint@8.57.0)(typescript@5.6.2)
-      '@typescript-eslint/utils': 7.18.0(eslint@8.57.0)(typescript@5.6.2)
-=======
   '@typescript-eslint/eslint-plugin@7.18.0(@typescript-eslint/parser@7.18.0(eslint@8.57.1)(typescript@5.6.2))(eslint@8.57.1)(typescript@5.6.2)':
     dependencies:
       '@eslint-community/regexpp': 4.11.1
@@ -1309,7 +1046,6 @@
       '@typescript-eslint/scope-manager': 7.18.0
       '@typescript-eslint/type-utils': 7.18.0(eslint@8.57.1)(typescript@5.6.2)
       '@typescript-eslint/utils': 7.18.0(eslint@8.57.1)(typescript@5.6.2)
->>>>>>> d2650269
       '@typescript-eslint/visitor-keys': 7.18.0
       eslint: 8.57.1
       graphemer: 1.4.0
@@ -1321,22 +1057,14 @@
     transitivePeerDependencies:
       - supports-color
 
-<<<<<<< HEAD
-  '@typescript-eslint/parser@7.18.0(eslint@8.57.0)(typescript@5.6.2)':
-=======
   '@typescript-eslint/parser@7.18.0(eslint@8.57.1)(typescript@5.6.2)':
->>>>>>> d2650269
     dependencies:
       '@typescript-eslint/scope-manager': 7.18.0
       '@typescript-eslint/types': 7.18.0
       '@typescript-eslint/typescript-estree': 7.18.0(typescript@5.6.2)
       '@typescript-eslint/visitor-keys': 7.18.0
       debug: 4.3.7
-<<<<<<< HEAD
-      eslint: 8.57.0
-=======
       eslint: 8.57.1
->>>>>>> d2650269
     optionalDependencies:
       typescript: 5.6.2
     transitivePeerDependencies:
@@ -1347,21 +1075,12 @@
       '@typescript-eslint/types': 7.18.0
       '@typescript-eslint/visitor-keys': 7.18.0
 
-<<<<<<< HEAD
-  '@typescript-eslint/type-utils@7.18.0(eslint@8.57.0)(typescript@5.6.2)':
-    dependencies:
-      '@typescript-eslint/typescript-estree': 7.18.0(typescript@5.6.2)
-      '@typescript-eslint/utils': 7.18.0(eslint@8.57.0)(typescript@5.6.2)
-      debug: 4.3.7
-      eslint: 8.57.0
-=======
   '@typescript-eslint/type-utils@7.18.0(eslint@8.57.1)(typescript@5.6.2)':
     dependencies:
       '@typescript-eslint/typescript-estree': 7.18.0(typescript@5.6.2)
       '@typescript-eslint/utils': 7.18.0(eslint@8.57.1)(typescript@5.6.2)
       debug: 4.3.7
       eslint: 8.57.1
->>>>>>> d2650269
       ts-api-utils: 1.3.0(typescript@5.6.2)
     optionalDependencies:
       typescript: 5.6.2
@@ -1385,21 +1104,13 @@
     transitivePeerDependencies:
       - supports-color
 
-<<<<<<< HEAD
-  '@typescript-eslint/utils@7.18.0(eslint@8.57.0)(typescript@5.6.2)':
-=======
   '@typescript-eslint/utils@7.18.0(eslint@8.57.1)(typescript@5.6.2)':
->>>>>>> d2650269
     dependencies:
       '@eslint-community/eslint-utils': 4.4.0(eslint@8.57.1)
       '@typescript-eslint/scope-manager': 7.18.0
       '@typescript-eslint/types': 7.18.0
       '@typescript-eslint/typescript-estree': 7.18.0(typescript@5.6.2)
-<<<<<<< HEAD
-      eslint: 8.57.0
-=======
       eslint: 8.57.1
->>>>>>> d2650269
     transitivePeerDependencies:
       - supports-color
       - typescript
@@ -1410,39 +1121,6 @@
       eslint-visitor-keys: 3.4.3
 
   '@ungap/structured-clone@1.2.0': {}
-
-  '@vitest/expect@2.0.5':
-    dependencies:
-      '@vitest/spy': 2.0.5
-      '@vitest/utils': 2.0.5
-      chai: 5.1.1
-      tinyrainbow: 1.2.0
-
-  '@vitest/pretty-format@2.0.5':
-    dependencies:
-      tinyrainbow: 1.2.0
-
-  '@vitest/runner@2.0.5':
-    dependencies:
-      '@vitest/utils': 2.0.5
-      pathe: 1.1.2
-
-  '@vitest/snapshot@2.0.5':
-    dependencies:
-      '@vitest/pretty-format': 2.0.5
-      magic-string: 0.30.11
-      pathe: 1.1.2
-
-  '@vitest/spy@2.0.5':
-    dependencies:
-      tinyspy: 3.0.2
-
-  '@vitest/utils@2.0.5':
-    dependencies:
-      '@vitest/pretty-format': 2.0.5
-      estree-walker: 3.0.3
-      loupe: 3.1.1
-      tinyrainbow: 1.2.0
 
   acorn-jsx@5.3.2(acorn@8.12.1):
     dependencies:
@@ -1467,8 +1145,6 @@
 
   array-union@2.1.0: {}
 
-  assertion-error@2.0.1: {}
-
   balanced-match@1.0.2: {}
 
   brace-expansion@1.1.11:
@@ -1484,24 +1160,12 @@
     dependencies:
       fill-range: 7.1.1
 
-  cac@6.7.14: {}
-
   callsites@3.1.0: {}
-
-  chai@5.1.1:
-    dependencies:
-      assertion-error: 2.0.1
-      check-error: 2.1.1
-      deep-eql: 5.0.2
-      loupe: 3.1.1
-      pathval: 2.0.0
 
   chalk@4.1.2:
     dependencies:
       ansi-styles: 4.3.0
       supports-color: 7.2.0
-
-  check-error@2.1.1: {}
 
   color-convert@2.0.1:
     dependencies:
@@ -1520,11 +1184,6 @@
   debug@4.3.7:
     dependencies:
       ms: 2.1.3
-<<<<<<< HEAD
-
-  deep-eql@5.0.2: {}
-=======
->>>>>>> d2650269
 
   deep-is@0.1.4: {}
 
@@ -1630,23 +1289,7 @@
 
   estraverse@5.3.0: {}
 
-  estree-walker@3.0.3:
-    dependencies:
-      '@types/estree': 1.0.5
-
   esutils@2.0.3: {}
-
-  execa@8.0.1:
-    dependencies:
-      cross-spawn: 7.0.3
-      get-stream: 8.0.1
-      human-signals: 5.0.0
-      is-stream: 3.0.0
-      merge-stream: 2.0.0
-      npm-run-path: 5.3.0
-      onetime: 6.0.0
-      signal-exit: 4.1.0
-      strip-final-newline: 3.0.0
 
   fast-deep-equal@3.1.3: {}
 
@@ -1691,10 +1334,6 @@
 
   fsevents@2.3.3:
     optional: true
-
-  get-func-name@2.0.2: {}
-
-  get-stream@8.0.1: {}
 
   glob-parent@5.1.2:
     dependencies:
@@ -1730,13 +1369,7 @@
 
   has-flag@4.0.0: {}
 
-<<<<<<< HEAD
-  human-signals@5.0.0: {}
-
-  husky@9.1.5: {}
-=======
   husky@9.1.6: {}
->>>>>>> d2650269
 
   ignore@5.3.2: {}
 
@@ -1764,8 +1397,6 @@
 
   is-path-inside@3.0.3: {}
 
-  is-stream@3.0.0: {}
-
   isexe@2.0.0: {}
 
   js-yaml@4.1.0:
@@ -1793,16 +1424,6 @@
 
   lodash.merge@4.6.2: {}
 
-  loupe@3.1.1:
-    dependencies:
-      get-func-name: 2.0.2
-
-  magic-string@0.30.11:
-    dependencies:
-      '@jridgewell/sourcemap-codec': 1.5.0
-
-  merge-stream@2.0.0: {}
-
   merge2@1.4.1: {}
 
   micromatch@4.0.8:
@@ -1810,8 +1431,6 @@
       braces: 3.0.3
       picomatch: 2.3.1
 
-  mimic-fn@4.0.0: {}
-
   minimatch@3.1.2:
     dependencies:
       brace-expansion: 1.1.11
@@ -1826,17 +1445,9 @@
 
   natural-compare@1.4.0: {}
 
-  npm-run-path@5.3.0:
-    dependencies:
-      path-key: 4.0.0
-
   once@1.4.0:
     dependencies:
       wrappy: 1.0.2
-
-  onetime@6.0.0:
-    dependencies:
-      mimic-fn: 4.0.0
 
   optionator@0.9.4:
     dependencies:
@@ -1865,26 +1476,13 @@
 
   path-key@3.1.1: {}
 
-  path-key@4.0.0: {}
-
   path-type@4.0.0: {}
 
-<<<<<<< HEAD
-  pathe@1.1.2: {}
-
-  pathval@2.0.0: {}
-
-=======
->>>>>>> d2650269
   picocolors@1.1.0: {}
 
   picomatch@2.3.1: {}
 
-<<<<<<< HEAD
-  postcss@8.4.45:
-=======
   postcss@8.4.47:
->>>>>>> d2650269
     dependencies:
       nanoid: 3.3.7
       picocolors: 1.1.0
@@ -1938,27 +1536,14 @@
 
   shebang-regex@3.0.0: {}
 
-  siginfo@2.0.0: {}
-
-  signal-exit@4.1.0: {}
-
   slash@3.0.0: {}
 
   source-map-js@1.2.1: {}
-<<<<<<< HEAD
-
-  stackback@0.0.2: {}
-
-  std-env@3.7.0: {}
-=======
->>>>>>> d2650269
 
   strip-ansi@6.0.1:
     dependencies:
       ansi-regex: 5.0.1
 
-  strip-final-newline@3.0.0: {}
-
   strip-json-comments@3.1.1: {}
 
   supports-color@7.2.0:
@@ -1967,14 +1552,6 @@
 
   text-table@0.2.0: {}
 
-  tinybench@2.9.0: {}
-
-  tinypool@1.0.1: {}
-
-  tinyrainbow@1.2.0: {}
-
-  tinyspy@3.0.2: {}
-
   to-regex-range@5.0.1:
     dependencies:
       is-number: 7.0.0
@@ -1997,83 +1574,19 @@
     dependencies:
       punycode: 2.3.1
 
-<<<<<<< HEAD
-  vite-node@2.0.5(@types/node@20.16.5):
-    dependencies:
-      cac: 6.7.14
-      debug: 4.3.7
-      pathe: 1.1.2
-      tinyrainbow: 1.2.0
-      vite: 5.4.4(@types/node@20.16.5)
-    transitivePeerDependencies:
-      - '@types/node'
-      - less
-      - lightningcss
-      - sass
-      - sass-embedded
-      - stylus
-      - sugarss
-      - supports-color
-      - terser
-
-  vite@5.4.4(@types/node@20.16.5):
-    dependencies:
-      esbuild: 0.21.5
-      postcss: 8.4.45
-      rollup: 4.21.2
-=======
   vite@5.4.7(@types/node@20.16.5):
     dependencies:
       esbuild: 0.21.5
       postcss: 8.4.47
       rollup: 4.22.4
->>>>>>> d2650269
     optionalDependencies:
       '@types/node': 20.16.5
       fsevents: 2.3.3
 
-  vitest@2.0.5(@types/node@20.16.5):
-    dependencies:
-      '@ampproject/remapping': 2.3.0
-      '@vitest/expect': 2.0.5
-      '@vitest/pretty-format': 2.0.5
-      '@vitest/runner': 2.0.5
-      '@vitest/snapshot': 2.0.5
-      '@vitest/spy': 2.0.5
-      '@vitest/utils': 2.0.5
-      chai: 5.1.1
-      debug: 4.3.7
-      execa: 8.0.1
-      magic-string: 0.30.11
-      pathe: 1.1.2
-      std-env: 3.7.0
-      tinybench: 2.9.0
-      tinypool: 1.0.1
-      tinyrainbow: 1.2.0
-      vite: 5.4.4(@types/node@20.16.5)
-      vite-node: 2.0.5(@types/node@20.16.5)
-      why-is-node-running: 2.3.0
-    optionalDependencies:
-      '@types/node': 20.16.5
-    transitivePeerDependencies:
-      - less
-      - lightningcss
-      - sass
-      - sass-embedded
-      - stylus
-      - sugarss
-      - supports-color
-      - terser
-
   which@2.0.2:
     dependencies:
       isexe: 2.0.0
 
-  why-is-node-running@2.3.0:
-    dependencies:
-      siginfo: 2.0.0
-      stackback: 0.0.2
-
   word-wrap@1.2.5: {}
 
   wrappy@1.0.2: {}
