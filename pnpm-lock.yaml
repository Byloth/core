lockfileVersion: '9.0'

settings:
  autoInstallPeers: true
  excludeLinksFromLockfile: false

importers:

  .:
    devDependencies:
      '@byloth/eslint-config-typescript':
        specifier: ^3.0.3
        version: 3.0.3(eslint@9.17.0)(typescript@5.7.2)
      '@types/node':
        specifier: ^22.10.5
        version: 22.10.5
      husky:
        specifier: ^9.1.7
        version: 9.1.7
      typescript:
        specifier: ^5.7.2
        version: 5.7.2
      vite:
<<<<<<< HEAD
        specifier: ^5.4.7
        version: 5.4.7(@types/node@20.16.5)
      vitest:
        specifier: ^2.1.1
        version: 2.1.1(@types/node@20.16.5)
=======
        specifier: ^6.0.7
        version: 6.0.7(@types/node@22.10.5)
>>>>>>> 26936ebb

packages:

  '@byloth/eslint-config-typescript@3.0.3':
    resolution: {integrity: sha512-97bJOula+nilxjPJDgRIuGlF8KyppcQ2HjxWyA+MVTNEOeWNF3+u3FG3R4+XqSxz2Nc4RNB4wRqhAjdVPW6gVw==}

  '@byloth/eslint-config@3.0.3':
    resolution: {integrity: sha512-fXpIxZByU2Ux+95jGcEEweKYb4bxS571xaMZDJ24wsasrDuczjld63EGAulnm9yRAJiLpScruvV0mWLow+16tg==}

  '@esbuild/aix-ppc64@0.24.2':
    resolution: {integrity: sha512-thpVCb/rhxE/BnMLQ7GReQLLN8q9qbHmI55F4489/ByVg2aQaQ6kbcLb6FHkocZzQhxc4gx0sCk0tJkKBFzDhA==}
    engines: {node: '>=18'}
    cpu: [ppc64]
    os: [aix]

  '@esbuild/android-arm64@0.24.2':
    resolution: {integrity: sha512-cNLgeqCqV8WxfcTIOeL4OAtSmL8JjcN6m09XIgro1Wi7cF4t/THaWEa7eL5CMoMBdjoHOTh/vwTO/o2TRXIyzg==}
    engines: {node: '>=18'}
    cpu: [arm64]
    os: [android]

  '@esbuild/android-arm@0.24.2':
    resolution: {integrity: sha512-tmwl4hJkCfNHwFB3nBa8z1Uy3ypZpxqxfTQOcHX+xRByyYgunVbZ9MzUUfb0RxaHIMnbHagwAxuTL+tnNM+1/Q==}
    engines: {node: '>=18'}
    cpu: [arm]
    os: [android]

  '@esbuild/android-x64@0.24.2':
    resolution: {integrity: sha512-B6Q0YQDqMx9D7rvIcsXfmJfvUYLoP722bgfBlO5cGvNVb5V/+Y7nhBE3mHV9OpxBf4eAS2S68KZztiPaWq4XYw==}
    engines: {node: '>=18'}
    cpu: [x64]
    os: [android]

  '@esbuild/darwin-arm64@0.24.2':
    resolution: {integrity: sha512-kj3AnYWc+CekmZnS5IPu9D+HWtUI49hbnyqk0FLEJDbzCIQt7hg7ucF1SQAilhtYpIujfaHr6O0UHlzzSPdOeA==}
    engines: {node: '>=18'}
    cpu: [arm64]
    os: [darwin]

  '@esbuild/darwin-x64@0.24.2':
    resolution: {integrity: sha512-WeSrmwwHaPkNR5H3yYfowhZcbriGqooyu3zI/3GGpF8AyUdsrrP0X6KumITGA9WOyiJavnGZUwPGvxvwfWPHIA==}
    engines: {node: '>=18'}
    cpu: [x64]
    os: [darwin]

  '@esbuild/freebsd-arm64@0.24.2':
    resolution: {integrity: sha512-UN8HXjtJ0k/Mj6a9+5u6+2eZ2ERD7Edt1Q9IZiB5UZAIdPnVKDoG7mdTVGhHJIeEml60JteamR3qhsr1r8gXvg==}
    engines: {node: '>=18'}
    cpu: [arm64]
    os: [freebsd]

  '@esbuild/freebsd-x64@0.24.2':
    resolution: {integrity: sha512-TvW7wE/89PYW+IevEJXZ5sF6gJRDY/14hyIGFXdIucxCsbRmLUcjseQu1SyTko+2idmCw94TgyaEZi9HUSOe3Q==}
    engines: {node: '>=18'}
    cpu: [x64]
    os: [freebsd]

  '@esbuild/linux-arm64@0.24.2':
    resolution: {integrity: sha512-7HnAD6074BW43YvvUmE/35Id9/NB7BeX5EoNkK9obndmZBUk8xmJJeU7DwmUeN7tkysslb2eSl6CTrYz6oEMQg==}
    engines: {node: '>=18'}
    cpu: [arm64]
    os: [linux]

  '@esbuild/linux-arm@0.24.2':
    resolution: {integrity: sha512-n0WRM/gWIdU29J57hJyUdIsk0WarGd6To0s+Y+LwvlC55wt+GT/OgkwoXCXvIue1i1sSNWblHEig00GBWiJgfA==}
    engines: {node: '>=18'}
    cpu: [arm]
    os: [linux]

  '@esbuild/linux-ia32@0.24.2':
    resolution: {integrity: sha512-sfv0tGPQhcZOgTKO3oBE9xpHuUqguHvSo4jl+wjnKwFpapx+vUDcawbwPNuBIAYdRAvIDBfZVvXprIj3HA+Ugw==}
    engines: {node: '>=18'}
    cpu: [ia32]
    os: [linux]

  '@esbuild/linux-loong64@0.24.2':
    resolution: {integrity: sha512-CN9AZr8kEndGooS35ntToZLTQLHEjtVB5n7dl8ZcTZMonJ7CCfStrYhrzF97eAecqVbVJ7APOEe18RPI4KLhwQ==}
    engines: {node: '>=18'}
    cpu: [loong64]
    os: [linux]

  '@esbuild/linux-mips64el@0.24.2':
    resolution: {integrity: sha512-iMkk7qr/wl3exJATwkISxI7kTcmHKE+BlymIAbHO8xanq/TjHaaVThFF6ipWzPHryoFsesNQJPE/3wFJw4+huw==}
    engines: {node: '>=18'}
    cpu: [mips64el]
    os: [linux]

  '@esbuild/linux-ppc64@0.24.2':
    resolution: {integrity: sha512-shsVrgCZ57Vr2L8mm39kO5PPIb+843FStGt7sGGoqiiWYconSxwTiuswC1VJZLCjNiMLAMh34jg4VSEQb+iEbw==}
    engines: {node: '>=18'}
    cpu: [ppc64]
    os: [linux]

  '@esbuild/linux-riscv64@0.24.2':
    resolution: {integrity: sha512-4eSFWnU9Hhd68fW16GD0TINewo1L6dRrB+oLNNbYyMUAeOD2yCK5KXGK1GH4qD/kT+bTEXjsyTCiJGHPZ3eM9Q==}
    engines: {node: '>=18'}
    cpu: [riscv64]
    os: [linux]

  '@esbuild/linux-s390x@0.24.2':
    resolution: {integrity: sha512-S0Bh0A53b0YHL2XEXC20bHLuGMOhFDO6GN4b3YjRLK//Ep3ql3erpNcPlEFed93hsQAjAQDNsvcK+hV90FubSw==}
    engines: {node: '>=18'}
    cpu: [s390x]
    os: [linux]

  '@esbuild/linux-x64@0.24.2':
    resolution: {integrity: sha512-8Qi4nQcCTbLnK9WoMjdC9NiTG6/E38RNICU6sUNqK0QFxCYgoARqVqxdFmWkdonVsvGqWhmm7MO0jyTqLqwj0Q==}
    engines: {node: '>=18'}
    cpu: [x64]
    os: [linux]

  '@esbuild/netbsd-arm64@0.24.2':
    resolution: {integrity: sha512-wuLK/VztRRpMt9zyHSazyCVdCXlpHkKm34WUyinD2lzK07FAHTq0KQvZZlXikNWkDGoT6x3TD51jKQ7gMVpopw==}
    engines: {node: '>=18'}
    cpu: [arm64]
    os: [netbsd]

  '@esbuild/netbsd-x64@0.24.2':
    resolution: {integrity: sha512-VefFaQUc4FMmJuAxmIHgUmfNiLXY438XrL4GDNV1Y1H/RW3qow68xTwjZKfj/+Plp9NANmzbH5R40Meudu8mmw==}
    engines: {node: '>=18'}
    cpu: [x64]
    os: [netbsd]

  '@esbuild/openbsd-arm64@0.24.2':
    resolution: {integrity: sha512-YQbi46SBct6iKnszhSvdluqDmxCJA+Pu280Av9WICNwQmMxV7nLRHZfjQzwbPs3jeWnuAhE9Jy0NrnJ12Oz+0A==}
    engines: {node: '>=18'}
    cpu: [arm64]
    os: [openbsd]

  '@esbuild/openbsd-x64@0.24.2':
    resolution: {integrity: sha512-+iDS6zpNM6EnJyWv0bMGLWSWeXGN/HTaF/LXHXHwejGsVi+ooqDfMCCTerNFxEkM3wYVcExkeGXNqshc9iMaOA==}
    engines: {node: '>=18'}
    cpu: [x64]
    os: [openbsd]

  '@esbuild/sunos-x64@0.24.2':
    resolution: {integrity: sha512-hTdsW27jcktEvpwNHJU4ZwWFGkz2zRJUz8pvddmXPtXDzVKTTINmlmga3ZzwcuMpUvLw7JkLy9QLKyGpD2Yxig==}
    engines: {node: '>=18'}
    cpu: [x64]
    os: [sunos]

  '@esbuild/win32-arm64@0.24.2':
    resolution: {integrity: sha512-LihEQ2BBKVFLOC9ZItT9iFprsE9tqjDjnbulhHoFxYQtQfai7qfluVODIYxt1PgdoyQkz23+01rzwNwYfutxUQ==}
    engines: {node: '>=18'}
    cpu: [arm64]
    os: [win32]

  '@esbuild/win32-ia32@0.24.2':
    resolution: {integrity: sha512-q+iGUwfs8tncmFC9pcnD5IvRHAzmbwQ3GPS5/ceCyHdjXubwQWI12MKWSNSMYLJMq23/IUCvJMS76PDqXe1fxA==}
    engines: {node: '>=18'}
    cpu: [ia32]
    os: [win32]

  '@esbuild/win32-x64@0.24.2':
    resolution: {integrity: sha512-7VTgWzgMGvup6aSqDPLiW5zHaxYJGTO4OokMjIlrCtf+VpEL+cXKtCvg723iguPYI5oaUNdS+/V7OU2gvXVWEg==}
    engines: {node: '>=18'}
    cpu: [x64]
    os: [win32]

  '@eslint-community/eslint-utils@4.4.1':
    resolution: {integrity: sha512-s3O3waFUrMV8P/XaF/+ZTp1X9XBZW1a4B97ZnjQF2KYWaFD2A8KyFBsrsfSjEmjn3RGWAIuvlneuZm3CUK3jbA==}
    engines: {node: ^12.22.0 || ^14.17.0 || >=16.0.0}
    peerDependencies:
      eslint: ^6.0.0 || ^7.0.0 || >=8.0.0

  '@eslint-community/regexpp@4.12.1':
    resolution: {integrity: sha512-CCZCDJuduB9OUkFkY2IgppNZMi2lBQgD2qzwXkEia16cge2pijY/aXi96CJMquDMn3nJdlPV1A5KrJEXwfLNzQ==}
    engines: {node: ^12.0.0 || ^14.0.0 || >=16.0.0}

  '@eslint/compat@1.2.4':
    resolution: {integrity: sha512-S8ZdQj/N69YAtuqFt7653jwcvuUj131+6qGLUyDqfDg1OIoBQ66OCuXC473YQfO2AaxITTutiRQiDwoo7ZLYyg==}
    engines: {node: ^18.18.0 || ^20.9.0 || >=21.1.0}
    peerDependencies:
      eslint: ^9.10.0
    peerDependenciesMeta:
      eslint:
        optional: true

  '@eslint/config-array@0.19.1':
    resolution: {integrity: sha512-fo6Mtm5mWyKjA/Chy1BYTdn5mGJoDNjC7C64ug20ADsRDGrA85bN3uK3MaKbeRkRuuIEAR5N33Jr1pbm411/PA==}
    engines: {node: ^18.18.0 || ^20.9.0 || >=21.1.0}

  '@eslint/core@0.9.1':
    resolution: {integrity: sha512-GuUdqkyyzQI5RMIWkHhvTWLCyLo1jNK3vzkSyaExH5kHPDHcuL2VOpHjmMY+y3+NC69qAKToBqldTBgYeLSr9Q==}
    engines: {node: ^18.18.0 || ^20.9.0 || >=21.1.0}

  '@eslint/eslintrc@3.2.0':
    resolution: {integrity: sha512-grOjVNN8P3hjJn/eIETF1wwd12DdnwFDoyceUJLYYdkpbwq3nLi+4fqrTAONx7XDALqlL220wC/RHSC/QTI/0w==}
    engines: {node: ^18.18.0 || ^20.9.0 || >=21.1.0}

  '@eslint/js@9.17.0':
    resolution: {integrity: sha512-Sxc4hqcs1kTu0iID3kcZDW3JHq2a77HO9P8CP6YEA/FpH3Ll8UXE2r/86Rz9YJLKme39S9vU5OWNjC6Xl0Cr3w==}
    engines: {node: ^18.18.0 || ^20.9.0 || >=21.1.0}

  '@eslint/object-schema@2.1.5':
    resolution: {integrity: sha512-o0bhxnL89h5Bae5T318nFoFzGy+YE5i/gGkoPAgkmTVdRKTiv3p8JHevPiPaMwoloKfEiiaHlawCqaZMqRm+XQ==}
    engines: {node: ^18.18.0 || ^20.9.0 || >=21.1.0}

  '@eslint/plugin-kit@0.2.4':
    resolution: {integrity: sha512-zSkKow6H5Kdm0ZUQUB2kV5JIXqoG0+uH5YADhaEHswm664N9Db8dXSi0nMJpacpMf+MyyglF1vnZohpEg5yUtg==}
    engines: {node: ^18.18.0 || ^20.9.0 || >=21.1.0}

  '@humanfs/core@0.19.1':
    resolution: {integrity: sha512-5DyQ4+1JEUzejeK1JGICcideyfUbGixgS9jNgex5nqkW+cY7WZhxBigmieN5Qnw9ZosSNVC9KQKyb+GUaGyKUA==}
    engines: {node: '>=18.18.0'}

  '@humanfs/node@0.16.6':
    resolution: {integrity: sha512-YuI2ZHQL78Q5HbhDiBA1X4LmYdXCKCMQIfw0pw7piHJwyREFebJUvrQN4cMssyES6x+vfUbx1CIpaQUKYdQZOw==}
    engines: {node: '>=18.18.0'}

  '@humanwhocodes/module-importer@1.0.1':
    resolution: {integrity: sha512-bxveV4V8v5Yb4ncFTT3rPSgZBOpCkjfK0y4oVVVJwIuDVBRMDXrPyXRL988i5ap9m9bnyEEjWfm5WkBmtffLfA==}
    engines: {node: '>=12.22'}

  '@humanwhocodes/retry@0.3.1':
    resolution: {integrity: sha512-JBxkERygn7Bv/GbN5Rv8Ul6LVknS+5Bp6RgDC/O8gEBU/yeH5Ui5C/OlWrTb6qct7LjjfT6Re2NxB0ln0yYybA==}
    engines: {node: '>=18.18'}

  '@humanwhocodes/retry@0.4.1':
    resolution: {integrity: sha512-c7hNEllBlenFTHBky65mhq8WD2kbN9Q6gk0bTk8lSBvc554jpXSkST1iePudpt7+A/AQvuHs9EMqjHDXMY1lrA==}
    engines: {node: '>=18.18'}

  '@jridgewell/sourcemap-codec@1.5.0':
    resolution: {integrity: sha512-gv3ZRaISU3fjPAgNsriBRqGWQL6quFx04YMPW/zD8XMLsU32mhCCbfbO6KZFLjvYpCZ8zyDEgqsgf+PwPaM7GQ==}

  '@nodelib/fs.scandir@2.1.5':
    resolution: {integrity: sha512-vq24Bq3ym5HEQm2NKCr3yXDwjc7vTsEThRDnkp2DK9p1uqLR+DHurm/NOTo0KG7HYHU7eppKZj3MyqYuMBf62g==}
    engines: {node: '>= 8'}

  '@nodelib/fs.stat@2.0.5':
    resolution: {integrity: sha512-RkhPPp2zrqDAQA/2jNhnztcPAlv64XdhIp7a7454A5ovI7Bukxgt7MX7udwAu3zg1DcpPU0rz3VV1SeaqvY4+A==}
    engines: {node: '>= 8'}

  '@nodelib/fs.walk@1.2.8':
    resolution: {integrity: sha512-oGB+UxlgWcgQkgwo8GcEGwemoTFt3FIO9ababBmaGwXIoBKZ+GTy0pP185beGg7Llih/NSHSV2XAs1lnznocSg==}
    engines: {node: '>= 8'}

  '@rollup/rollup-android-arm-eabi@4.29.1':
    resolution: {integrity: sha512-ssKhA8RNltTZLpG6/QNkCSge+7mBQGUqJRisZ2MDQcEGaK93QESEgWK2iOpIDZ7k9zPVkG5AS3ksvD5ZWxmItw==}
    cpu: [arm]
    os: [android]

  '@rollup/rollup-android-arm64@4.29.1':
    resolution: {integrity: sha512-CaRfrV0cd+NIIcVVN/jx+hVLN+VRqnuzLRmfmlzpOzB87ajixsN/+9L5xNmkaUUvEbI5BmIKS+XTwXsHEb65Ew==}
    cpu: [arm64]
    os: [android]

  '@rollup/rollup-darwin-arm64@4.29.1':
    resolution: {integrity: sha512-2ORr7T31Y0Mnk6qNuwtyNmy14MunTAMx06VAPI6/Ju52W10zk1i7i5U3vlDRWjhOI5quBcrvhkCHyF76bI7kEw==}
    cpu: [arm64]
    os: [darwin]

  '@rollup/rollup-darwin-x64@4.29.1':
    resolution: {integrity: sha512-j/Ej1oanzPjmN0tirRd5K2/nncAhS9W6ICzgxV+9Y5ZsP0hiGhHJXZ2JQ53iSSjj8m6cRY6oB1GMzNn2EUt6Ng==}
    cpu: [x64]
    os: [darwin]

  '@rollup/rollup-freebsd-arm64@4.29.1':
    resolution: {integrity: sha512-91C//G6Dm/cv724tpt7nTyP+JdN12iqeXGFM1SqnljCmi5yTXriH7B1r8AD9dAZByHpKAumqP1Qy2vVNIdLZqw==}
    cpu: [arm64]
    os: [freebsd]

  '@rollup/rollup-freebsd-x64@4.29.1':
    resolution: {integrity: sha512-hEioiEQ9Dec2nIRoeHUP6hr1PSkXzQaCUyqBDQ9I9ik4gCXQZjJMIVzoNLBRGet+hIUb3CISMh9KXuCcWVW/8w==}
    cpu: [x64]
    os: [freebsd]

  '@rollup/rollup-linux-arm-gnueabihf@4.29.1':
    resolution: {integrity: sha512-Py5vFd5HWYN9zxBv3WMrLAXY3yYJ6Q/aVERoeUFwiDGiMOWsMs7FokXihSOaT/PMWUty/Pj60XDQndK3eAfE6A==}
    cpu: [arm]
    os: [linux]

  '@rollup/rollup-linux-arm-musleabihf@4.29.1':
    resolution: {integrity: sha512-RiWpGgbayf7LUcuSNIbahr0ys2YnEERD4gYdISA06wa0i8RALrnzflh9Wxii7zQJEB2/Eh74dX4y/sHKLWp5uQ==}
    cpu: [arm]
    os: [linux]

  '@rollup/rollup-linux-arm64-gnu@4.29.1':
    resolution: {integrity: sha512-Z80O+taYxTQITWMjm/YqNoe9d10OX6kDh8X5/rFCMuPqsKsSyDilvfg+vd3iXIqtfmp+cnfL1UrYirkaF8SBZA==}
    cpu: [arm64]
    os: [linux]

  '@rollup/rollup-linux-arm64-musl@4.29.1':
    resolution: {integrity: sha512-fOHRtF9gahwJk3QVp01a/GqS4hBEZCV1oKglVVq13kcK3NeVlS4BwIFzOHDbmKzt3i0OuHG4zfRP0YoG5OF/rA==}
    cpu: [arm64]
    os: [linux]

  '@rollup/rollup-linux-loongarch64-gnu@4.29.1':
    resolution: {integrity: sha512-5a7q3tnlbcg0OodyxcAdrrCxFi0DgXJSoOuidFUzHZ2GixZXQs6Tc3CHmlvqKAmOs5eRde+JJxeIf9DonkmYkw==}
    cpu: [loong64]
    os: [linux]

  '@rollup/rollup-linux-powerpc64le-gnu@4.29.1':
    resolution: {integrity: sha512-9b4Mg5Yfz6mRnlSPIdROcfw1BU22FQxmfjlp/CShWwO3LilKQuMISMTtAu/bxmmrE6A902W2cZJuzx8+gJ8e9w==}
    cpu: [ppc64]
    os: [linux]

  '@rollup/rollup-linux-riscv64-gnu@4.29.1':
    resolution: {integrity: sha512-G5pn0NChlbRM8OJWpJFMX4/i8OEU538uiSv0P6roZcbpe/WfhEO+AT8SHVKfp8qhDQzaz7Q+1/ixMy7hBRidnQ==}
    cpu: [riscv64]
    os: [linux]

  '@rollup/rollup-linux-s390x-gnu@4.29.1':
    resolution: {integrity: sha512-WM9lIkNdkhVwiArmLxFXpWndFGuOka4oJOZh8EP3Vb8q5lzdSCBuhjavJsw68Q9AKDGeOOIHYzYm4ZFvmWez5g==}
    cpu: [s390x]
    os: [linux]

  '@rollup/rollup-linux-x64-gnu@4.29.1':
    resolution: {integrity: sha512-87xYCwb0cPGZFoGiErT1eDcssByaLX4fc0z2nRM6eMtV9njAfEE6OW3UniAoDhX4Iq5xQVpE6qO9aJbCFumKYQ==}
    cpu: [x64]
    os: [linux]

  '@rollup/rollup-linux-x64-musl@4.29.1':
    resolution: {integrity: sha512-xufkSNppNOdVRCEC4WKvlR1FBDyqCSCpQeMMgv9ZyXqqtKBfkw1yfGMTUTs9Qsl6WQbJnsGboWCp7pJGkeMhKA==}
    cpu: [x64]
    os: [linux]

  '@rollup/rollup-win32-arm64-msvc@4.29.1':
    resolution: {integrity: sha512-F2OiJ42m77lSkizZQLuC+jiZ2cgueWQL5YC9tjo3AgaEw+KJmVxHGSyQfDUoYR9cci0lAywv2Clmckzulcq6ig==}
    cpu: [arm64]
    os: [win32]

  '@rollup/rollup-win32-ia32-msvc@4.29.1':
    resolution: {integrity: sha512-rYRe5S0FcjlOBZQHgbTKNrqxCBUmgDJem/VQTCcTnA2KCabYSWQDrytOzX7avb79cAAweNmMUb/Zw18RNd4mng==}
    cpu: [ia32]
    os: [win32]

  '@rollup/rollup-win32-x64-msvc@4.29.1':
    resolution: {integrity: sha512-+10CMg9vt1MoHj6x1pxyjPSMjHTIlqs8/tBztXvPAx24SKs9jwVnKqHJumlH/IzhaPUaj3T6T6wfZr8okdXaIg==}
    cpu: [x64]
    os: [win32]

  '@types/estree@1.0.6':
    resolution: {integrity: sha512-AYnb1nQyY49te+VRAVgmzfcgjYS91mY5P0TKUDCLEM+gNnA+3T6rWITXRLYCpahpqSQbN5cE+gHpnPyXjHWxcw==}

  '@types/json-schema@7.0.15':
    resolution: {integrity: sha512-5+fP8P8MFNC+AyZCDxrB2pkZFPGzqQWUzpSeuuVLvm8VMcorNYavBqoFcxK8bQz4Qsbn4oUEEem4wDLfcysGHA==}

<<<<<<< HEAD
  '@types/estree@1.0.6':
    resolution: {integrity: sha512-AYnb1nQyY49te+VRAVgmzfcgjYS91mY5P0TKUDCLEM+gNnA+3T6rWITXRLYCpahpqSQbN5cE+gHpnPyXjHWxcw==}

  '@types/node@20.16.5':
    resolution: {integrity: sha512-VwYCweNo3ERajwy0IUlqqcyZ8/A7Zwa9ZP3MnENWcB11AejO+tLy3pu850goUW2FC/IJMdZUfKpX/yxL1gymCA==}
=======
  '@types/node@22.10.5':
    resolution: {integrity: sha512-F8Q+SeGimwOo86fiovQh8qiXfFEh2/ocYv7tU5pJ3EXMSSxk1Joj5wefpFK2fHTf/N6HKGSxIDBT9f3gCxXPkQ==}
>>>>>>> 26936ebb

  '@typescript-eslint/eslint-plugin@8.19.0':
    resolution: {integrity: sha512-NggSaEZCdSrFddbctrVjkVZvFC6KGfKfNK0CU7mNK/iKHGKbzT4Wmgm08dKpcZECBu9f5FypndoMyRHkdqfT1Q==}
    engines: {node: ^18.18.0 || ^20.9.0 || >=21.1.0}
    peerDependencies:
      '@typescript-eslint/parser': ^8.0.0 || ^8.0.0-alpha.0
      eslint: ^8.57.0 || ^9.0.0
      typescript: '>=4.8.4 <5.8.0'

  '@typescript-eslint/parser@8.19.0':
    resolution: {integrity: sha512-6M8taKyOETY1TKHp0x8ndycipTVgmp4xtg5QpEZzXxDhNvvHOJi5rLRkLr8SK3jTgD5l4fTlvBiRdfsuWydxBw==}
    engines: {node: ^18.18.0 || ^20.9.0 || >=21.1.0}
    peerDependencies:
      eslint: ^8.57.0 || ^9.0.0
      typescript: '>=4.8.4 <5.8.0'

  '@typescript-eslint/scope-manager@8.19.0':
    resolution: {integrity: sha512-hkoJiKQS3GQ13TSMEiuNmSCvhz7ujyqD1x3ShbaETATHrck+9RaDdUbt+osXaUuns9OFwrDTTrjtwsU8gJyyRA==}
    engines: {node: ^18.18.0 || ^20.9.0 || >=21.1.0}

  '@typescript-eslint/type-utils@8.19.0':
    resolution: {integrity: sha512-TZs0I0OSbd5Aza4qAMpp1cdCYVnER94IziudE3JU328YUHgWu9gwiwhag+fuLeJ2LkWLXI+F/182TbG+JaBdTg==}
    engines: {node: ^18.18.0 || ^20.9.0 || >=21.1.0}
    peerDependencies:
      eslint: ^8.57.0 || ^9.0.0
      typescript: '>=4.8.4 <5.8.0'

  '@typescript-eslint/types@8.19.0':
    resolution: {integrity: sha512-8XQ4Ss7G9WX8oaYvD4OOLCjIQYgRQxO+qCiR2V2s2GxI9AUpo7riNwo6jDhKtTcaJjT8PY54j2Yb33kWtSJsmA==}
    engines: {node: ^18.18.0 || ^20.9.0 || >=21.1.0}

  '@typescript-eslint/typescript-estree@8.19.0':
    resolution: {integrity: sha512-WW9PpDaLIFW9LCbucMSdYUuGeFUz1OkWYS/5fwZwTA+l2RwlWFdJvReQqMUMBw4yJWJOfqd7An9uwut2Oj8sLw==}
    engines: {node: ^18.18.0 || ^20.9.0 || >=21.1.0}
    peerDependencies:
      typescript: '>=4.8.4 <5.8.0'

  '@typescript-eslint/utils@8.19.0':
    resolution: {integrity: sha512-PTBG+0oEMPH9jCZlfg07LCB2nYI0I317yyvXGfxnvGvw4SHIOuRnQ3kadyyXY6tGdChusIHIbM5zfIbp4M6tCg==}
    engines: {node: ^18.18.0 || ^20.9.0 || >=21.1.0}
    peerDependencies:
      eslint: ^8.57.0 || ^9.0.0
      typescript: '>=4.8.4 <5.8.0'

  '@typescript-eslint/visitor-keys@8.19.0':
    resolution: {integrity: sha512-mCFtBbFBJDCNCWUl5y6sZSCHXw1DEFEk3c/M3nRK2a4XUB8StGFtmcEMizdjKuBzB6e/smJAAWYug3VrdLMr1w==}
    engines: {node: ^18.18.0 || ^20.9.0 || >=21.1.0}

  '@vitest/expect@2.1.1':
    resolution: {integrity: sha512-YeueunS0HiHiQxk+KEOnq/QMzlUuOzbU1Go+PgAsHvvv3tUkJPm9xWt+6ITNTlzsMXUjmgm5T+U7KBPK2qQV6w==}

  '@vitest/mocker@2.1.1':
    resolution: {integrity: sha512-LNN5VwOEdJqCmJ/2XJBywB11DLlkbY0ooDJW3uRX5cZyYCrc4PI/ePX0iQhE3BiEGiQmK4GE7Q/PqCkkaiPnrA==}
    peerDependencies:
      '@vitest/spy': 2.1.1
      msw: ^2.3.5
      vite: ^5.0.0
    peerDependenciesMeta:
      msw:
        optional: true
      vite:
        optional: true

  '@vitest/pretty-format@2.1.1':
    resolution: {integrity: sha512-SjxPFOtuINDUW8/UkElJYQSFtnWX7tMksSGW0vfjxMneFqxVr8YJ979QpMbDW7g+BIiq88RAGDjf7en6rvLPPQ==}

  '@vitest/runner@2.1.1':
    resolution: {integrity: sha512-uTPuY6PWOYitIkLPidaY5L3t0JJITdGTSwBtwMjKzo5O6RCOEncz9PUN+0pDidX8kTHYjO0EwUIvhlGpnGpxmA==}

  '@vitest/snapshot@2.1.1':
    resolution: {integrity: sha512-BnSku1WFy7r4mm96ha2FzN99AZJgpZOWrAhtQfoxjUU5YMRpq1zmHRq7a5K9/NjqonebO7iVDla+VvZS8BOWMw==}

  '@vitest/spy@2.1.1':
    resolution: {integrity: sha512-ZM39BnZ9t/xZ/nF4UwRH5il0Sw93QnZXd9NAZGRpIgj0yvVwPpLd702s/Cx955rGaMlyBQkZJ2Ir7qyY48VZ+g==}

  '@vitest/utils@2.1.1':
    resolution: {integrity: sha512-Y6Q9TsI+qJ2CC0ZKj6VBb+T8UPz593N113nnUykqwANqhgf3QkZeHFlusgKLTqrnVHbj/XDKZcDHol+dxVT+rQ==}

  acorn-jsx@5.3.2:
    resolution: {integrity: sha512-rq9s+JNhf0IChjtDXxllJ7g41oZk5SlXtp0LHwyA5cejwn7vKmKp4pPri6YEePv2PU65sAsegbXtIinmDFDXgQ==}
    peerDependencies:
      acorn: ^6.0.0 || ^7.0.0 || ^8.0.0

  acorn@8.14.0:
    resolution: {integrity: sha512-cl669nCJTZBsL97OF4kUQm5g5hC2uihk0NxY3WENAC0TYdILVkAyHymAntgxGkl7K+t0cXIrH5siy5S4XkFycA==}
    engines: {node: '>=0.4.0'}
    hasBin: true

  ajv@6.12.6:
    resolution: {integrity: sha512-j3fVLgvTo527anyYyJOGTYJbG+vnnQYvE0m5mmkc1TK+nxAppkCLMIL0aZ4dblVCNoGShhm+kzE4ZUykBoMg4g==}

  ansi-styles@4.3.0:
    resolution: {integrity: sha512-zbB9rCJAT1rbjiVDb2hqKFHNYLxgtk8NURxZ3IZwD3F6NtxbXZQCnnSi1Lkx+IDohdPlFp222wVALIheZJQSEg==}
    engines: {node: '>=8'}

  argparse@2.0.1:
    resolution: {integrity: sha512-8+9WqebbFzpX9OR+Wa6O29asIogeRMzcGtAINdpMHHyAg10f05aSFVBbcEqGf/PXw1EjAZ+q2/bEBg3DvurK3Q==}

<<<<<<< HEAD
  array-union@2.1.0:
    resolution: {integrity: sha512-HGyxoOTYUyCM6stUe6EJgnd4EoewAI7zMdfqO+kGjnlZmBDz/cR5pf8r/cR4Wq60sL/p0IkcjUEEPwS3GFrIyw==}
    engines: {node: '>=8'}

  assertion-error@2.0.1:
    resolution: {integrity: sha512-Izi8RQcffqCeNVgFigKli1ssklIbpHnCYc6AknXGYoB6grJqyeby7jv12JUQgmTAnIDnbck1uxksT4dzN3PWBA==}
    engines: {node: '>=12'}

=======
>>>>>>> 26936ebb
  balanced-match@1.0.2:
    resolution: {integrity: sha512-3oSeUO0TMV67hN1AmbXsK4yaqU7tjiHlbxRDZOpH0KW9+CeX4bRAaX0Anxt0tx2MrpRpWwQaPwIlISEJhYU5Pw==}

  brace-expansion@1.1.11:
    resolution: {integrity: sha512-iCuPHDFgrHX7H2vEI/5xpz07zSHB00TpugqhmYtVmMO6518mCuRMoOYFldEBl0g187ufozdaHgWKcYFb61qGiA==}

  brace-expansion@2.0.1:
    resolution: {integrity: sha512-XnAIvQ8eM+kC6aULx6wuQiwVsnzsi9d3WxzV3FpWTGA19F621kwdbsAcFKXgKUHZWsy+mY6iL1sHTxWEFCytDA==}

  braces@3.0.3:
    resolution: {integrity: sha512-yQbXgO/OSZVD2IsiLlro+7Hf6Q18EJrKSEsdoMzKePKXct3gvD8oLcOQdIzGupr5Fj+EDe8gO/lxc1BzfMpxvA==}
    engines: {node: '>=8'}

  cac@6.7.14:
    resolution: {integrity: sha512-b6Ilus+c3RrdDk+JhLKUAQfzzgLEPy6wcXqS7f/xe1EETvsDP6GORG7SFuOs6cID5YkqchW/LXZbX5bc8j7ZcQ==}
    engines: {node: '>=8'}

  callsites@3.1.0:
    resolution: {integrity: sha512-P8BjAsXvZS+VIDUI11hHCQEv74YT67YUi5JJFNWIqL235sBmjX4+qx9Muvls5ivyNENctx46xQLQ3aTuE7ssaQ==}
    engines: {node: '>=6'}

  chai@5.1.1:
    resolution: {integrity: sha512-pT1ZgP8rPNqUgieVaEY+ryQr6Q4HXNg8Ei9UnLUrjN4IA7dvQC5JB+/kxVcPNDHyBcc/26CXPkbNzq3qwrOEKA==}
    engines: {node: '>=12'}

  chalk@4.1.2:
    resolution: {integrity: sha512-oKnbhFyRIXpUuez8iBMmyEa4nbj4IOQyuhc/wy9kY7/WVPcwIO9VA668Pu8RkO7+0G76SLROeyw9CpQ061i4mA==}
    engines: {node: '>=10'}

  check-error@2.1.1:
    resolution: {integrity: sha512-OAlb+T7V4Op9OwdkjmguYRqncdlx5JiofwOAUkmTF+jNdHwzTaTs4sRAGpzLF3oOz5xAyDGrPgeIDFQmDOTiJw==}
    engines: {node: '>= 16'}

  color-convert@2.0.1:
    resolution: {integrity: sha512-RRECPsj7iu/xb5oKYcsFHSppFNnsj/52OVTRKb4zP5onXwVF3zVmmToNcOfGC+CRDpfK/U584fMg38ZHCaElKQ==}
    engines: {node: '>=7.0.0'}

  color-name@1.1.4:
    resolution: {integrity: sha512-dOy+3AuW3a2wNbZHIuMZpTcgjGuLU/uBL/ubcZF9OXbDo8ff4O8yVp5Bf0efS8uEoYo5q4Fx7dY9OgQGXgAsQA==}

  concat-map@0.0.1:
    resolution: {integrity: sha512-/Srv4dswyQNBfohGpz9o6Yb3Gz3SrUDqBH5rTuhGR7ahtlbYKnVxw2bCFMRljaA7EXHaXZ8wsHdodFvbkhKmqg==}

  cross-spawn@7.0.6:
    resolution: {integrity: sha512-uV2QOWP2nWzsy2aMp8aRibhi9dlzF5Hgh5SHaB9OiTGEyDTiJJyx0uy51QXdyWbtAHNua4XJzUKca3OzKUd3vA==}
    engines: {node: '>= 8'}

  debug@4.4.0:
    resolution: {integrity: sha512-6WTZ/IxCY/T6BALoZHaE4ctp9xm+Z5kY/pzYaCHRFeyVhojxlrm+46y68HA6hr0TcwEssoxNiDEUJQjfPZ/RYA==}
    engines: {node: '>=6.0'}
    peerDependencies:
      supports-color: '*'
    peerDependenciesMeta:
      supports-color:
        optional: true

  deep-eql@5.0.2:
    resolution: {integrity: sha512-h5k/5U50IJJFpzfL6nO9jaaumfjO/f2NjK/oYB2Djzm4p9L+3T9qWpZqZ2hAbLPuuYq9wrU08WQyBTL5GbPk5Q==}
    engines: {node: '>=6'}

  deep-is@0.1.4:
    resolution: {integrity: sha512-oIPzksmTg4/MriiaYGO+okXDT7ztn/w3Eptv/+gSIdMdKsJo0u4CfYNFJPy+4SKMuCqGw2wxnA+URMg3t8a/bQ==}

  esbuild@0.24.2:
    resolution: {integrity: sha512-+9egpBW8I3CD5XPe0n6BfT5fxLzxrlDzqydF3aviG+9ni1lDC/OvMHcxqEFV0+LANZG5R1bFMWfUrjVsdwxJvA==}
    engines: {node: '>=18'}
    hasBin: true

  escape-string-regexp@4.0.0:
    resolution: {integrity: sha512-TtpcNJ3XAzx3Gq8sWRzJaVajRs0uVxA2YAkdb1jm2YkPz4G6egUFAyA3n5vtEIZefPk5Wa4UXbKuS5fKkJWdgA==}
    engines: {node: '>=10'}

  eslint-scope@8.2.0:
    resolution: {integrity: sha512-PHlWUfG6lvPc3yvP5A4PNyBL1W8fkDUccmI21JUu/+GKZBoH/W5u6usENXUrWFRsyoW5ACUjFGgAFQp5gUlb/A==}
    engines: {node: ^18.18.0 || ^20.9.0 || >=21.1.0}

  eslint-visitor-keys@3.4.3:
    resolution: {integrity: sha512-wpc+LXeiyiisxPlEkUzU6svyS1frIO3Mgxj1fdy7Pm8Ygzguax2N3Fa/D/ag1WqbOprdI+uY6wMUl8/a2G+iag==}
    engines: {node: ^12.22.0 || ^14.17.0 || >=16.0.0}

  eslint-visitor-keys@4.2.0:
    resolution: {integrity: sha512-UyLnSehNt62FFhSwjZlHmeokpRK59rcz29j+F1/aDgbkbRTk7wIc9XzdoasMUbRNKDM0qQt/+BJ4BrpFeABemw==}
    engines: {node: ^18.18.0 || ^20.9.0 || >=21.1.0}

  eslint@9.17.0:
    resolution: {integrity: sha512-evtlNcpJg+cZLcnVKwsai8fExnqjGPicK7gnUtlNuzu+Fv9bI0aLpND5T44VLQtoMEnI57LoXO9XAkIXwohKrA==}
    engines: {node: ^18.18.0 || ^20.9.0 || >=21.1.0}
    hasBin: true
    peerDependencies:
      jiti: '*'
    peerDependenciesMeta:
      jiti:
        optional: true

  espree@10.3.0:
    resolution: {integrity: sha512-0QYC8b24HWY8zjRnDTL6RiHfDbAWn63qb4LMj1Z4b076A4une81+z03Kg7l7mn/48PUTqoLptSXez8oknU8Clg==}
    engines: {node: ^18.18.0 || ^20.9.0 || >=21.1.0}

  esquery@1.6.0:
    resolution: {integrity: sha512-ca9pw9fomFcKPvFLXhBKUK90ZvGibiGOvRJNbjljY7s7uq/5YO4BOzcYtJqExdx99rF6aAcnRxHmcUHcz6sQsg==}
    engines: {node: '>=0.10'}

  esrecurse@4.3.0:
    resolution: {integrity: sha512-KmfKL3b6G+RXvP8N1vr3Tq1kL/oCFgn2NYXEtqP8/L3pKapUA4G8cFVaoF3SU323CD4XypR/ffioHmkti6/Tag==}
    engines: {node: '>=4.0'}

  estraverse@5.3.0:
    resolution: {integrity: sha512-MMdARuVEQziNTeJD8DgMqmhwR11BRQ/cBP+pLtYdSTnf3MIO8fFeiINEbX36ZdNlfU/7A9f3gUw49B3oQsvwBA==}
    engines: {node: '>=4.0'}

  estree-walker@3.0.3:
    resolution: {integrity: sha512-7RUKfXgSMMkzt6ZuXmqapOurLGPPfgj6l9uRZ7lRGolvk0y2yocc35LdcxKC5PQZdn2DMqioAQ2NoWcrTKmm6g==}

  esutils@2.0.3:
    resolution: {integrity: sha512-kVscqXk4OCp68SZ0dkgEKVi6/8ij300KBWTJq32P/dYeWTSwK41WyTxalN1eRmA5Z9UU/LX9D7FWSmV9SAYx6g==}
    engines: {node: '>=0.10.0'}

  fast-deep-equal@3.1.3:
    resolution: {integrity: sha512-f3qQ9oQy9j2AhBe/H9VC91wLmKBCCU/gDOnKNAYG5hswO7BLKj09Hc5HYNz9cGI++xlpDCIgDaitVs03ATR84Q==}

  fast-glob@3.3.2:
    resolution: {integrity: sha512-oX2ruAFQwf/Orj8m737Y5adxDQO0LAB7/S5MnxCdTNDd4p6BsyIVsv9JQsATbTSq8KHRpLwIHbVlUNatxd+1Ow==}
    engines: {node: '>=8.6.0'}

  fast-json-stable-stringify@2.1.0:
    resolution: {integrity: sha512-lhd/wF+Lk98HZoTCtlVraHtfh5XYijIjalXck7saUtuanSDyLMxnHhSXEDJqHxD7msR8D0uCmqlkwjCV8xvwHw==}

  fast-levenshtein@2.0.6:
    resolution: {integrity: sha512-DCXu6Ifhqcks7TZKY3Hxp3y6qphY5SJZmrWMDrKcERSOXWQdMhU9Ig/PYrzyw/ul9jOIyh0N4M0tbC5hodg8dw==}

  fastq@1.18.0:
    resolution: {integrity: sha512-QKHXPW0hD8g4UET03SdOdunzSouc9N4AuHdsX8XNcTsuz+yYFILVNIX4l9yHABMhiEI9Db0JTTIpu0wB+Y1QQw==}

  file-entry-cache@8.0.0:
    resolution: {integrity: sha512-XXTUwCvisa5oacNGRP9SfNtYBNAMi+RPwBFmblZEF7N7swHYQS6/Zfk7SRwx4D5j3CH211YNRco1DEMNVfZCnQ==}
    engines: {node: '>=16.0.0'}

  fill-range@7.1.1:
    resolution: {integrity: sha512-YsGpe3WHLK8ZYi4tWDg2Jy3ebRz2rXowDxnld4bkQB00cc/1Zw9AWnC0i9ztDJitivtQvaI9KaLyKrc+hBW0yg==}
    engines: {node: '>=8'}

  find-up@5.0.0:
    resolution: {integrity: sha512-78/PXT1wlLLDgTzDs7sjq9hzz0vXD+zn+7wypEe4fXQxCmdmqfGsEPQxmiCSQI3ajFV91bVSsvNtrJRiW6nGng==}
    engines: {node: '>=10'}

  flat-cache@4.0.1:
    resolution: {integrity: sha512-f7ccFPK3SXFHpx15UIGyRJ/FJQctuKZ0zVuN3frBo4HnK3cay9VEW0R6yPYFHC0AgqhukPzKjq22t5DmAyqGyw==}
    engines: {node: '>=16'}

  flatted@3.3.2:
    resolution: {integrity: sha512-AiwGJM8YcNOaobumgtng+6NHuOqC3A7MixFeDafM3X9cIUM+xUXoS5Vfgf+OihAYe20fxqNM9yPBXJzRtZ/4eA==}

  fsevents@2.3.3:
    resolution: {integrity: sha512-5xoDfX+fL7faATnagmWPpbFtwh/R77WmMMqqHGS65C3vvB0YHrgF+B1YmZ3441tMj5n63k0212XNoJwzlhffQw==}
    engines: {node: ^8.16.0 || ^10.6.0 || >=11.0.0}
    os: [darwin]

  get-func-name@2.0.2:
    resolution: {integrity: sha512-8vXOvuE167CtIc3OyItco7N/dpRtBbYOsPsXCz7X/PMnlGjYjSGuZJgM1Y7mmew7BKf9BqvLX2tnOVy1BBUsxQ==}

  glob-parent@5.1.2:
    resolution: {integrity: sha512-AOIgSQCepiJYwP3ARnGx+5VnTu2HBYdzbGP45eLw1vr3zB3vZLeyed1sC9hnbcOc9/SrMyM5RPQrkGz4aS9Zow==}
    engines: {node: '>= 6'}

  glob-parent@6.0.2:
    resolution: {integrity: sha512-XxwI8EOhVQgWp6iDL+3b0r86f4d6AX6zSU55HfB4ydCEuXLXc5FcYeOu+nnGftS4TEju/11rt4KJPTMgbfmv4A==}
    engines: {node: '>=10.13.0'}

  globals@14.0.0:
    resolution: {integrity: sha512-oahGvuMGQlPw/ivIYBjVSrWAfWLBeku5tpPE2fOPLi+WHffIWbuh2tCjhyQhTBPMf5E9jDEH4FOmTYgYwbKwtQ==}
    engines: {node: '>=18'}

  globals@15.14.0:
    resolution: {integrity: sha512-OkToC372DtlQeje9/zHIo5CT8lRP/FUgEOKBEhU4e0abL7J7CD24fD9ohiLN5hagG/kWCYj4K5oaxxtj2Z0Dig==}
    engines: {node: '>=18'}

  graphemer@1.4.0:
    resolution: {integrity: sha512-EtKwoO6kxCL9WO5xipiHTZlSzBm7WLT627TqC/uVRd0HKmq8NXyebnNYxDoBi7wt8eTWrUrKXCOVaFq9x1kgag==}

  has-flag@4.0.0:
    resolution: {integrity: sha512-EykJT/Q1KjTWctppgIAgfSO0tKVuZUjhgMr17kqTumMl6Afv3EISleU7qZUzoXDFTAHTDC4NOoG/ZxU3EvlMPQ==}
    engines: {node: '>=8'}

  husky@9.1.7:
    resolution: {integrity: sha512-5gs5ytaNjBrh5Ow3zrvdUUY+0VxIuWVL4i9irt6friV+BqdCfmV11CQTWMiBYWHbXhco+J1kHfTOUkePhCDvMA==}
    engines: {node: '>=18'}
    hasBin: true

  ignore@5.3.2:
    resolution: {integrity: sha512-hsBTNUqQTDwkWtcdYI2i06Y/nUBEsNEDJKjWdigLvegy8kDuJAS8uRlpkkcQpyEXL0Z/pjDy5HBmMjRCJ2gq+g==}
    engines: {node: '>= 4'}

  import-fresh@3.3.0:
    resolution: {integrity: sha512-veYYhQa+D1QBKznvhUHxb8faxlrwUnxseDAbAp457E0wLNio2bOSKnjYDhMj+YiAq61xrMGhQk9iXVk5FzgQMw==}
    engines: {node: '>=6'}

  imurmurhash@0.1.4:
    resolution: {integrity: sha512-JmXMZ6wuvDmLiHEml9ykzqO6lwFbof0GG4IkcGaENdCRDDmMVnny7s5HsIgHCbaq0w2MyPhDqkhTUgS2LU2PHA==}
    engines: {node: '>=0.8.19'}

  is-extglob@2.1.1:
    resolution: {integrity: sha512-SbKbANkN603Vi4jEZv49LeVJMn4yGwsbzZworEoyEiutsN3nJYdbO36zfhGJ6QEDpOZIFkDtnq5JRxmvl3jsoQ==}
    engines: {node: '>=0.10.0'}

  is-glob@4.0.3:
    resolution: {integrity: sha512-xelSayHH36ZgE7ZWhli7pW34hNbNl8Ojv5KVmkJD4hBdD3th8Tfk9vYasLM+mXWOZhFkgZfxhLSnrwRr4elSSg==}
    engines: {node: '>=0.10.0'}

  is-number@7.0.0:
    resolution: {integrity: sha512-41Cifkg6e8TylSpdtTpeLVMqvSBEVzTttHvERD741+pnZ8ANv0004MRL43QKPDlK9cGvNp6NZWZUBlbGXYxxng==}
    engines: {node: '>=0.12.0'}

  isexe@2.0.0:
    resolution: {integrity: sha512-RHxMLp9lnKHGHRng9QFhRCMbYAcVpn69smSGcq3f36xjgVVWThj4qqLbTLlq7Ssj8B+fIQ1EuCEGI2lKsyQeIw==}

  js-yaml@4.1.0:
    resolution: {integrity: sha512-wpxZs9NoxZaJESJGIZTyDEaYpl0FKSA+FB9aJiyemKhMwkxQg63h4T1KJgUGHpTqPDNRcmmYLugrRjJlBtWvRA==}
    hasBin: true

  json-buffer@3.0.1:
    resolution: {integrity: sha512-4bV5BfR2mqfQTJm+V5tPPdf+ZpuhiIvTuAB5g8kcrXOZpTT/QwwVRWBywX1ozr6lEuPdbHxwaJlm9G6mI2sfSQ==}

  json-schema-traverse@0.4.1:
    resolution: {integrity: sha512-xbbCH5dCYU5T8LcEhhuh7HJ88HXuW3qsI3Y0zOZFKfZEHcpWiHU/Jxzk629Brsab/mMiHQti9wMP+845RPe3Vg==}

  json-stable-stringify-without-jsonify@1.0.1:
    resolution: {integrity: sha512-Bdboy+l7tA3OGW6FjyFHWkP5LuByj1Tk33Ljyq0axyzdk9//JSi2u3fP1QSmd1KNwq6VOKYGlAu87CisVir6Pw==}

  keyv@4.5.4:
    resolution: {integrity: sha512-oxVHkHR/EJf2CNXnWxRLW6mg7JyCCUcG0DtEGmL2ctUo1PNTin1PUil+r/+4r5MpVgC/fn1kjsx7mjSujKqIpw==}

  levn@0.4.1:
    resolution: {integrity: sha512-+bT2uH4E5LGE7h/n3evcS/sQlJXCpIp6ym8OWJ5eV6+67Dsql/LaaT7qJBAt2rzfoa/5QBGBhxDix1dMt2kQKQ==}
    engines: {node: '>= 0.8.0'}

  locate-path@6.0.0:
    resolution: {integrity: sha512-iPZK6eYjbxRu3uB4/WZ3EsEIMJFMqAoopl3R+zuq0UjcAm/MO6KCweDgPfP3elTztoKP3KtnVHxTn2NHBSDVUw==}
    engines: {node: '>=10'}

  lodash.merge@4.6.2:
    resolution: {integrity: sha512-0KpjqXRVvrYyCsX1swR/XTK0va6VQkQM6MNo7PqW77ByjAhoARA8EfrP1N4+KlKj8YS0ZUCtRT/YUuhyYDujIQ==}

  loupe@3.1.1:
    resolution: {integrity: sha512-edNu/8D5MKVfGVFRhFf8aAxiTM6Wumfz5XsaatSxlD3w4R1d/WEKUTydCdPGbl9K7QG/Ca3GnDV2sIKIpXRQcw==}

  magic-string@0.30.11:
    resolution: {integrity: sha512-+Wri9p0QHMy+545hKww7YAu5NyzF8iomPL/RQazugQ9+Ez4Ic3mERMd8ZTX5rfK944j+560ZJi8iAwgak1Ac7A==}

  merge2@1.4.1:
    resolution: {integrity: sha512-8q7VEgMJW4J8tcfVPy8g09NcQwZdbwFEqhe/WZkoIzjn/3TGDwtOCYtXGxA3O8tPzpczCCDgv+P2P5y00ZJOOg==}
    engines: {node: '>= 8'}

  micromatch@4.0.8:
    resolution: {integrity: sha512-PXwfBhYu0hBCPw8Dn0E+WDYb7af3dSLVWKi3HGv84IdF4TyFoC0ysxFd0Goxw7nSv4T/PzEJQxsYsEiFCKo2BA==}
    engines: {node: '>=8.6'}

  minimatch@3.1.2:
    resolution: {integrity: sha512-J7p63hRiAjw1NDEww1W7i37+ByIrOWO5XQQAzZ3VOcL0PNybwpfmV/N05zFAzwQ9USyEcX6t3UO+K5aqBQOIHw==}

  minimatch@9.0.5:
    resolution: {integrity: sha512-G6T0ZX48xgozx7587koeX9Ys2NYy6Gmv//P89sEte9V9whIapMNF4idKxnW2QtCcLiTWlb/wfCabAtAFWhhBow==}
    engines: {node: '>=16 || 14 >=14.17'}

  ms@2.1.3:
    resolution: {integrity: sha512-6FlzubTLZG3J2a/NVCAleEhjzq5oxgHyaCU9yYXvcLsvoVaHJq/s5xXI6/XXP6tz7R9xAOtHnSO/tXtF3WRTlA==}

  nanoid@3.3.8:
    resolution: {integrity: sha512-WNLf5Sd8oZxOm+TzppcYk8gVOgP+l58xNy58D0nbUnOxOWRWvlcCV4kUF7ltmI6PsrLl/BgKEyS4mqsGChFN0w==}
    engines: {node: ^10 || ^12 || ^13.7 || ^14 || >=15.0.1}
    hasBin: true

  natural-compare@1.4.0:
    resolution: {integrity: sha512-OWND8ei3VtNC9h7V60qff3SVobHr996CTwgxubgyQYEpg290h9J0buyECNNJexkFm5sOajh5G116RYA1c8ZMSw==}

  optionator@0.9.4:
    resolution: {integrity: sha512-6IpQ7mKUxRcZNLIObR0hz7lxsapSSIYNZJwXPGeF0mTVqGKFIXj1DQcMoT22S3ROcLyY/rz0PWaWZ9ayWmad9g==}
    engines: {node: '>= 0.8.0'}

  p-limit@3.1.0:
    resolution: {integrity: sha512-TYOanM3wGwNGsZN2cVTYPArw454xnXj5qmWF1bEoAc4+cU/ol7GVh7odevjp1FNHduHc3KZMcFduxU5Xc6uJRQ==}
    engines: {node: '>=10'}

  p-locate@5.0.0:
    resolution: {integrity: sha512-LaNjtRWUBY++zB5nE/NwcaoMylSPk+S+ZHNB1TzdbMJMny6dynpAGt7X/tl/QYq3TIeE6nxHppbo2LGymrG5Pw==}
    engines: {node: '>=10'}

  parent-module@1.0.1:
    resolution: {integrity: sha512-GQ2EWRpQV8/o+Aw8YqtfZZPfNRWZYkbidE9k5rpl/hC3vtHHBfGm2Ifi6qWV+coDGkrUKZAxE3Lot5kcsRlh+g==}
    engines: {node: '>=6'}

  path-exists@4.0.0:
    resolution: {integrity: sha512-ak9Qy5Q7jYb2Wwcey5Fpvg2KoAc/ZIhLSLOSBmRmygPsGwkVVt0fZa0qrtMz+m6tJTAHfZQ8FnmB4MG4LWy7/w==}
    engines: {node: '>=8'}

  path-key@3.1.1:
    resolution: {integrity: sha512-ojmeN0qd+y0jszEtoY48r0Peq5dwMEkIlCOu6Q5f41lfkswXuKtYrhgoTpLnyIcHm24Uhqx+5Tqm2InSwLhE6Q==}
    engines: {node: '>=8'}

<<<<<<< HEAD
  path-type@4.0.0:
    resolution: {integrity: sha512-gDKb8aZMDeD/tZWs9P6+q0J9Mwkdl6xMV8TjnGP3qJVJ06bdMgkbBlLU8IdfOsIsFz2BW1rNVT3XuNEl8zPAvw==}
    engines: {node: '>=8'}

  pathe@1.1.2:
    resolution: {integrity: sha512-whLdWMYL2TwI08hn8/ZqAbrVemu0LNaNNJZX73O6qaIdCTfXutsLhMkjdENX0qhsQ9uIimo4/aQOmXkoon2nDQ==}

  pathval@2.0.0:
    resolution: {integrity: sha512-vE7JKRyES09KiunauX7nd2Q9/L7lhok4smP9RZTDeD4MVs72Dp2qNFVz39Nz5a0FVEW0BJR6C0DYrq6unoziZA==}
    engines: {node: '>= 14.16'}

  picocolors@1.1.0:
    resolution: {integrity: sha512-TQ92mBOW0l3LeMeyLV6mzy/kWr8lkd/hp3mTg7wYK7zJhuBStmGMBG0BdeDZS/dZx1IukaX6Bk11zcln25o1Aw==}
=======
  picocolors@1.1.1:
    resolution: {integrity: sha512-xceH2snhtb5M9liqDsmEw56le376mTZkEX/jEb/RxNFyegNul7eNslCXP9FDj/Lcu0X8KEyMceP2ntpaHrDEVA==}
>>>>>>> 26936ebb

  picomatch@2.3.1:
    resolution: {integrity: sha512-JU3teHTNjmE2VCGFzuY8EXzCDVwEqB2a8fsIvwaStHhAWJEeVd1o1QD80CU6+ZdEXXSLbSsuLwJjkCBWqRQUVA==}
    engines: {node: '>=8.6'}

  postcss@8.4.49:
    resolution: {integrity: sha512-OCVPnIObs4N29kxTjzLfUryOkvZEq+pf8jTF0lg8E7uETuWHA+v7j3c/xJmiqpX450191LlmZfUKkXxkTry7nA==}
    engines: {node: ^10 || ^12 || >=14}

  prelude-ls@1.2.1:
    resolution: {integrity: sha512-vkcDPrRZo1QZLbn5RLGPpg/WmIQ65qoWWhcGKf/b5eplkkarX0m9z8ppCat4mlOqUsWpyNuYgO3VRyrYHSzX5g==}
    engines: {node: '>= 0.8.0'}

  punycode@2.3.1:
    resolution: {integrity: sha512-vYt7UD1U9Wg6138shLtLOvdAu+8DsC/ilFtEVHcH+wydcSpNE20AfSOduf6MkRFahL5FY7X1oU7nKVZFtfq8Fg==}
    engines: {node: '>=6'}

  queue-microtask@1.2.3:
    resolution: {integrity: sha512-NuaNSa6flKT5JaSYQzJok04JzTL1CA6aGhv5rfLW3PgqA+M2ChpZQnAC8h8i4ZFkBS8X5RqkDBHA7r4hej3K9A==}

  resolve-from@4.0.0:
    resolution: {integrity: sha512-pb/MYmXstAkysRFx8piNI1tGFNQIFA3vkE3Gq4EuA1dF6gHp/+vgZqsCGJapvy8N3Q+4o7FwvquPJcnZ7RYy4g==}
    engines: {node: '>=4'}

  reusify@1.0.4:
    resolution: {integrity: sha512-U9nH88a3fc/ekCF1l0/UP1IosiuIjyTh7hBvXVMHYgVcfGvt897Xguj2UOLDeI5BG2m7/uwyaLVT6fbtCwTyzw==}
    engines: {iojs: '>=1.0.0', node: '>=0.10.0'}

  rollup@4.29.1:
    resolution: {integrity: sha512-RaJ45M/kmJUzSWDs1Nnd5DdV4eerC98idtUOVr6FfKcgxqvjwHmxc5upLF9qZU9EpsVzzhleFahrT3shLuJzIw==}
    engines: {node: '>=18.0.0', npm: '>=8.0.0'}
    hasBin: true

  run-parallel@1.2.0:
    resolution: {integrity: sha512-5l4VyZR86LZ/lDxZTR6jqL8AFE2S0IFLMP26AbjsLVADxHdhB/c0GUsH+y39UfCi3dzz8OlQuPmnaJOMoDHQBA==}

  semver@7.6.3:
    resolution: {integrity: sha512-oVekP1cKtI+CTDvHWYFUcMtsK/00wmAEfyqKfNdARm8u1wNVhSgaX7A8d4UuIlUI5e84iEwOhs7ZPYRmzU9U6A==}
    engines: {node: '>=10'}
    hasBin: true

  shebang-command@2.0.0:
    resolution: {integrity: sha512-kHxr2zZpYtdmrN1qDjrrX/Z1rR1kG8Dx+gkpK1G4eXmvXswmcE1hTWBWYUzlraYw1/yZp6YuDY77YtvbN0dmDA==}
    engines: {node: '>=8'}

  shebang-regex@3.0.0:
    resolution: {integrity: sha512-7++dFhtcx3353uBaq8DDR4NuxBetBzC7ZQOhmTQInHEd6bSrXdiEyzCvG07Z44UYdLShWUyXt5M/yhz8ekcb1A==}
    engines: {node: '>=8'}

<<<<<<< HEAD
  siginfo@2.0.0:
    resolution: {integrity: sha512-ybx0WO1/8bSBLEWXZvEd7gMW3Sn3JFlW3TvX1nREbDLRNQNaeNN8WK0meBwPdAaOI7TtRRRJn/Es1zhrrCHu7g==}

  slash@3.0.0:
    resolution: {integrity: sha512-g9Q1haeby36OSStwb4ntCGGGaKsaVSjQ68fBxoQcutl5fS1vuY18H3wSt3jFyFtrkx+Kz0V1G85A4MyAdDMi2Q==}
    engines: {node: '>=8'}

=======
>>>>>>> 26936ebb
  source-map-js@1.2.1:
    resolution: {integrity: sha512-UXWMKhLOwVKb728IUtQPXxfYU+usdybtUrK/8uGE8CQMvrhOpwvzDBwj0QhSL7MQc7vIsISBG8VQ8+IDQxpfQA==}
    engines: {node: '>=0.10.0'}

<<<<<<< HEAD
  stackback@0.0.2:
    resolution: {integrity: sha512-1XMJE5fQo1jGH6Y/7ebnwPOBEkIEnT4QF32d5R1+VXdXveM0IBMJt8zfaxX1P3QhVwrYe+576+jkANtSS2mBbw==}

  std-env@3.7.0:
    resolution: {integrity: sha512-JPbdCEQLj1w5GilpiHAx3qJvFndqybBysA3qUOnznweH4QbNYUsW/ea8QzSrnh0vNsezMMw5bcVool8lM0gwzg==}

  strip-ansi@6.0.1:
    resolution: {integrity: sha512-Y38VPSHcqkFrCpFnQ9vuSXmquuv5oXOKpGeT6aGrr3o3Gc9AlVa6JBfUSOCnbxGGZF+/0ooI7KrPuUSztUdU5A==}
    engines: {node: '>=8'}

=======
>>>>>>> 26936ebb
  strip-json-comments@3.1.1:
    resolution: {integrity: sha512-6fPc+R4ihwqP6N/aIv2f1gMH8lOVtWQHoqC4yK6oSDVVocumAsfCqjkXnqiYMhmMwS/mEHLp7Vehlt3ql6lEig==}
    engines: {node: '>=8'}

  supports-color@7.2.0:
    resolution: {integrity: sha512-qpCAvRl9stuOHveKsn7HncJRvv501qIacKzQlO/+Lwxc9+0q2wLyv4Dfvt80/DPn2pqOBsJdDiogXGR9+OvwRw==}
    engines: {node: '>=8'}

<<<<<<< HEAD
  text-table@0.2.0:
    resolution: {integrity: sha512-N+8UisAXDGk8PFXP4HAzVR9nbfmVJ3zYLAWiTIoqC5v5isinhr+r5uaO8+7r3BMfuNIufIsA7RdpVgacC2cSpw==}

  tinybench@2.9.0:
    resolution: {integrity: sha512-0+DUvqWMValLmha6lr4kD8iAMK1HzV0/aKnCtWb9v9641TnP/MFb7Pc2bxoxQjTXAErryXVgUOfv2YqNllqGeg==}

  tinyexec@0.3.0:
    resolution: {integrity: sha512-tVGE0mVJPGb0chKhqmsoosjsS+qUnJVGJpZgsHYQcGoPlG3B51R3PouqTgEGH2Dc9jjFyOqOpix6ZHNMXp1FZg==}

  tinypool@1.0.1:
    resolution: {integrity: sha512-URZYihUbRPcGv95En+sz6MfghfIc2OJ1sv/RmhWZLouPY0/8Vo80viwPvg3dlaS9fuq7fQMEfgRRK7BBZThBEA==}
    engines: {node: ^18.0.0 || >=20.0.0}

  tinyrainbow@1.2.0:
    resolution: {integrity: sha512-weEDEq7Z5eTHPDh4xjX789+fHfF+P8boiFB+0vbWzpbnbsEr/GRaohi/uMKxg8RZMXnl1ItAi/IUHWMsjDV7kQ==}
    engines: {node: '>=14.0.0'}

  tinyspy@3.0.2:
    resolution: {integrity: sha512-n1cw8k1k0x4pgA2+9XrOkFydTerNcJ1zWCO5Nn9scWHTD+5tp8dghT2x1uduQePZTZgd3Tupf+x9BxJjeJi77Q==}
    engines: {node: '>=14.0.0'}

=======
>>>>>>> 26936ebb
  to-regex-range@5.0.1:
    resolution: {integrity: sha512-65P7iz6X5yEr1cwcgvQxbbIw7Uk3gOy5dIdtZ4rDveLqhrdJP+Li/Hx6tyK0NEb+2GCyneCMJiGqrADCSNk8sQ==}
    engines: {node: '>=8.0'}

  ts-api-utils@1.4.3:
    resolution: {integrity: sha512-i3eMG77UTMD0hZhgRS562pv83RC6ukSAC2GMNWc+9dieh/+jDM5u5YG+NHX6VNDRHQcHwmsTHctP9LhbC3WxVw==}
    engines: {node: '>=16'}
    peerDependencies:
      typescript: '>=4.2.0'

  type-check@0.4.0:
    resolution: {integrity: sha512-XleUoc9uwGXqjWwXaUTZAmzMcFZ5858QA2vvx1Ur5xIcixXIP+8LnFDgRplU30us6teqdlskFfu+ae4K79Ooew==}
    engines: {node: '>= 0.8.0'}

  typescript@5.7.2:
    resolution: {integrity: sha512-i5t66RHxDvVN40HfDd1PsEThGNnlMCMT3jMUuoh9/0TaqWevNontacunWyN02LA9/fIbEWlcHZcgTKb9QoaLfg==}
    engines: {node: '>=14.17'}
    hasBin: true

  undici-types@6.20.0:
    resolution: {integrity: sha512-Ny6QZ2Nju20vw1SRHe3d9jVu6gJ+4e3+MMpqu7pqE5HT6WsTSlce++GQmK5UXS8mzV8DSYHrQH+Xrf2jVcuKNg==}

  uri-js@4.4.1:
    resolution: {integrity: sha512-7rKUyy33Q1yc98pQ1DAmLtwX109F7TIfWlW1Ydo8Wl1ii1SeHieeh0HHfPeL2fMXK6z0s8ecKs9frCuLJvndBg==}

<<<<<<< HEAD
  vite-node@2.1.1:
    resolution: {integrity: sha512-N/mGckI1suG/5wQI35XeR9rsMsPqKXzq1CdUndzVstBj/HvyxxGctwnK6WX43NGt5L3Z5tcRf83g4TITKJhPrA==}
    engines: {node: ^18.0.0 || >=20.0.0}
    hasBin: true

  vite@5.4.7:
    resolution: {integrity: sha512-5l2zxqMEPVENgvzTuBpHer2awaetimj2BGkhBPdnwKbPNOlHsODU+oiazEZzLK7KhAnOrO+XGYJYn4ZlUhDtDQ==}
    engines: {node: ^18.0.0 || >=20.0.0}
=======
  vite@6.0.7:
    resolution: {integrity: sha512-RDt8r/7qx9940f8FcOIAH9PTViRrghKaK2K1jY3RaAURrEUbm9Du1mJ72G+jlhtG3WwodnfzY8ORQZbBavZEAQ==}
    engines: {node: ^18.0.0 || ^20.0.0 || >=22.0.0}
>>>>>>> 26936ebb
    hasBin: true
    peerDependencies:
      '@types/node': ^18.0.0 || ^20.0.0 || >=22.0.0
      jiti: '>=1.21.0'
      less: '*'
      lightningcss: ^1.21.0
      sass: '*'
      sass-embedded: '*'
      stylus: '*'
      sugarss: '*'
      terser: ^5.16.0
      tsx: ^4.8.1
      yaml: ^2.4.2
    peerDependenciesMeta:
      '@types/node':
        optional: true
      jiti:
        optional: true
      less:
        optional: true
      lightningcss:
        optional: true
      sass:
        optional: true
      sass-embedded:
        optional: true
      stylus:
        optional: true
      sugarss:
        optional: true
      terser:
        optional: true
      tsx:
        optional: true
      yaml:
        optional: true

  vitest@2.1.1:
    resolution: {integrity: sha512-97We7/VC0e9X5zBVkvt7SGQMGrRtn3KtySFQG5fpaMlS+l62eeXRQO633AYhSTC3z7IMebnPPNjGXVGNRFlxBA==}
    engines: {node: ^18.0.0 || >=20.0.0}
    hasBin: true
    peerDependencies:
      '@edge-runtime/vm': '*'
      '@types/node': ^18.0.0 || >=20.0.0
      '@vitest/browser': 2.1.1
      '@vitest/ui': 2.1.1
      happy-dom: '*'
      jsdom: '*'
    peerDependenciesMeta:
      '@edge-runtime/vm':
        optional: true
      '@types/node':
        optional: true
      '@vitest/browser':
        optional: true
      '@vitest/ui':
        optional: true
      happy-dom:
        optional: true
      jsdom:
        optional: true

  which@2.0.2:
    resolution: {integrity: sha512-BLI3Tl1TW3Pvl70l3yq3Y64i+awpwXqsGBYWkkqMtnbXgrMD+yj7rhW0kuEDxzJaYXGjEW5ogapKNMEKNMjibA==}
    engines: {node: '>= 8'}
    hasBin: true

  why-is-node-running@2.3.0:
    resolution: {integrity: sha512-hUrmaWBdVDcxvYqnyh09zunKzROWjbZTiNy8dBEjkS7ehEDQibXJ7XvlmtbwuTclUiIyN+CyXQD4Vmko8fNm8w==}
    engines: {node: '>=8'}
    hasBin: true

  word-wrap@1.2.5:
    resolution: {integrity: sha512-BN22B5eaMMI9UMtjrGd5g5eCYPpCPDUy0FJXbYsaT5zYxjFOckS53SQDE3pWkVoWpHXVb3BrYcEN4Twa55B5cA==}
    engines: {node: '>=0.10.0'}

  yocto-queue@0.1.0:
    resolution: {integrity: sha512-rVksvsnNCdJ/ohGc6xgPwyN8eheCxsiLM8mxuE/t/mOVqJewPuO1miLpTHQiRgTKCLexL4MeAFVagts7HmNZ2Q==}
    engines: {node: '>=10'}

snapshots:

  '@byloth/eslint-config-typescript@3.0.3(eslint@9.17.0)(typescript@5.7.2)':
    dependencies:
      '@byloth/eslint-config': 3.0.3
      '@typescript-eslint/eslint-plugin': 8.19.0(@typescript-eslint/parser@8.19.0(eslint@9.17.0)(typescript@5.7.2))(eslint@9.17.0)(typescript@5.7.2)
      '@typescript-eslint/parser': 8.19.0(eslint@9.17.0)(typescript@5.7.2)
    transitivePeerDependencies:
      - eslint
      - jiti
      - supports-color
      - typescript

  '@byloth/eslint-config@3.0.3':
    dependencies:
      '@eslint/compat': 1.2.4(eslint@9.17.0)
      '@eslint/js': 9.17.0
      eslint: 9.17.0
      globals: 15.14.0
    transitivePeerDependencies:
      - jiti
      - supports-color

  '@esbuild/aix-ppc64@0.24.2':
    optional: true

  '@esbuild/android-arm64@0.24.2':
    optional: true

  '@esbuild/android-arm@0.24.2':
    optional: true

  '@esbuild/android-x64@0.24.2':
    optional: true

  '@esbuild/darwin-arm64@0.24.2':
    optional: true

  '@esbuild/darwin-x64@0.24.2':
    optional: true

  '@esbuild/freebsd-arm64@0.24.2':
    optional: true

  '@esbuild/freebsd-x64@0.24.2':
    optional: true

  '@esbuild/linux-arm64@0.24.2':
    optional: true

  '@esbuild/linux-arm@0.24.2':
    optional: true

  '@esbuild/linux-ia32@0.24.2':
    optional: true

  '@esbuild/linux-loong64@0.24.2':
    optional: true

  '@esbuild/linux-mips64el@0.24.2':
    optional: true

  '@esbuild/linux-ppc64@0.24.2':
    optional: true

  '@esbuild/linux-riscv64@0.24.2':
    optional: true

  '@esbuild/linux-s390x@0.24.2':
    optional: true

  '@esbuild/linux-x64@0.24.2':
    optional: true

  '@esbuild/netbsd-arm64@0.24.2':
    optional: true

  '@esbuild/netbsd-x64@0.24.2':
    optional: true

  '@esbuild/openbsd-arm64@0.24.2':
    optional: true

  '@esbuild/openbsd-x64@0.24.2':
    optional: true

  '@esbuild/sunos-x64@0.24.2':
    optional: true

  '@esbuild/win32-arm64@0.24.2':
    optional: true

  '@esbuild/win32-ia32@0.24.2':
    optional: true

  '@esbuild/win32-x64@0.24.2':
    optional: true

  '@eslint-community/eslint-utils@4.4.1(eslint@9.17.0)':
    dependencies:
      eslint: 9.17.0
      eslint-visitor-keys: 3.4.3

  '@eslint-community/regexpp@4.12.1': {}

  '@eslint/compat@1.2.4(eslint@9.17.0)':
    optionalDependencies:
      eslint: 9.17.0

  '@eslint/config-array@0.19.1':
    dependencies:
      '@eslint/object-schema': 2.1.5
      debug: 4.4.0
      minimatch: 3.1.2
    transitivePeerDependencies:
      - supports-color

  '@eslint/core@0.9.1':
    dependencies:
      '@types/json-schema': 7.0.15

  '@eslint/eslintrc@3.2.0':
    dependencies:
      ajv: 6.12.6
      debug: 4.4.0
      espree: 10.3.0
      globals: 14.0.0
      ignore: 5.3.2
      import-fresh: 3.3.0
      js-yaml: 4.1.0
      minimatch: 3.1.2
      strip-json-comments: 3.1.1
    transitivePeerDependencies:
      - supports-color

  '@eslint/js@9.17.0': {}

  '@eslint/object-schema@2.1.5': {}

  '@eslint/plugin-kit@0.2.4':
    dependencies:
      levn: 0.4.1

  '@humanfs/core@0.19.1': {}

  '@humanfs/node@0.16.6':
    dependencies:
      '@humanfs/core': 0.19.1
      '@humanwhocodes/retry': 0.3.1

  '@humanwhocodes/module-importer@1.0.1': {}

  '@humanwhocodes/retry@0.3.1': {}

  '@humanwhocodes/retry@0.4.1': {}

  '@jridgewell/sourcemap-codec@1.5.0': {}

  '@nodelib/fs.scandir@2.1.5':
    dependencies:
      '@nodelib/fs.stat': 2.0.5
      run-parallel: 1.2.0

  '@nodelib/fs.stat@2.0.5': {}

  '@nodelib/fs.walk@1.2.8':
    dependencies:
      '@nodelib/fs.scandir': 2.1.5
      fastq: 1.18.0

  '@rollup/rollup-android-arm-eabi@4.29.1':
    optional: true

  '@rollup/rollup-android-arm64@4.29.1':
    optional: true

  '@rollup/rollup-darwin-arm64@4.29.1':
    optional: true

  '@rollup/rollup-darwin-x64@4.29.1':
    optional: true

  '@rollup/rollup-freebsd-arm64@4.29.1':
    optional: true

  '@rollup/rollup-freebsd-x64@4.29.1':
    optional: true

  '@rollup/rollup-linux-arm-gnueabihf@4.29.1':
    optional: true

  '@rollup/rollup-linux-arm-musleabihf@4.29.1':
    optional: true

  '@rollup/rollup-linux-arm64-gnu@4.29.1':
    optional: true

  '@rollup/rollup-linux-arm64-musl@4.29.1':
    optional: true

  '@rollup/rollup-linux-loongarch64-gnu@4.29.1':
    optional: true

  '@rollup/rollup-linux-powerpc64le-gnu@4.29.1':
    optional: true

  '@rollup/rollup-linux-riscv64-gnu@4.29.1':
    optional: true

  '@rollup/rollup-linux-s390x-gnu@4.29.1':
    optional: true

  '@rollup/rollup-linux-x64-gnu@4.29.1':
    optional: true

  '@rollup/rollup-linux-x64-musl@4.29.1':
    optional: true

  '@rollup/rollup-win32-arm64-msvc@4.29.1':
    optional: true

  '@rollup/rollup-win32-ia32-msvc@4.29.1':
    optional: true

  '@rollup/rollup-win32-x64-msvc@4.29.1':
    optional: true

  '@types/estree@1.0.6': {}

<<<<<<< HEAD
  '@types/estree@1.0.6': {}

  '@types/node@20.16.5':
=======
  '@types/json-schema@7.0.15': {}

  '@types/node@22.10.5':
>>>>>>> 26936ebb
    dependencies:
      undici-types: 6.20.0

  '@typescript-eslint/eslint-plugin@8.19.0(@typescript-eslint/parser@8.19.0(eslint@9.17.0)(typescript@5.7.2))(eslint@9.17.0)(typescript@5.7.2)':
    dependencies:
      '@eslint-community/regexpp': 4.12.1
      '@typescript-eslint/parser': 8.19.0(eslint@9.17.0)(typescript@5.7.2)
      '@typescript-eslint/scope-manager': 8.19.0
      '@typescript-eslint/type-utils': 8.19.0(eslint@9.17.0)(typescript@5.7.2)
      '@typescript-eslint/utils': 8.19.0(eslint@9.17.0)(typescript@5.7.2)
      '@typescript-eslint/visitor-keys': 8.19.0
      eslint: 9.17.0
      graphemer: 1.4.0
      ignore: 5.3.2
      natural-compare: 1.4.0
      ts-api-utils: 1.4.3(typescript@5.7.2)
      typescript: 5.7.2
    transitivePeerDependencies:
      - supports-color

  '@typescript-eslint/parser@8.19.0(eslint@9.17.0)(typescript@5.7.2)':
    dependencies:
      '@typescript-eslint/scope-manager': 8.19.0
      '@typescript-eslint/types': 8.19.0
      '@typescript-eslint/typescript-estree': 8.19.0(typescript@5.7.2)
      '@typescript-eslint/visitor-keys': 8.19.0
      debug: 4.4.0
      eslint: 9.17.0
      typescript: 5.7.2
    transitivePeerDependencies:
      - supports-color

  '@typescript-eslint/scope-manager@8.19.0':
    dependencies:
      '@typescript-eslint/types': 8.19.0
      '@typescript-eslint/visitor-keys': 8.19.0

  '@typescript-eslint/type-utils@8.19.0(eslint@9.17.0)(typescript@5.7.2)':
    dependencies:
      '@typescript-eslint/typescript-estree': 8.19.0(typescript@5.7.2)
      '@typescript-eslint/utils': 8.19.0(eslint@9.17.0)(typescript@5.7.2)
      debug: 4.4.0
      eslint: 9.17.0
      ts-api-utils: 1.4.3(typescript@5.7.2)
      typescript: 5.7.2
    transitivePeerDependencies:
      - supports-color

  '@typescript-eslint/types@8.19.0': {}

  '@typescript-eslint/typescript-estree@8.19.0(typescript@5.7.2)':
    dependencies:
      '@typescript-eslint/types': 8.19.0
      '@typescript-eslint/visitor-keys': 8.19.0
      debug: 4.4.0
      fast-glob: 3.3.2
      is-glob: 4.0.3
      minimatch: 9.0.5
      semver: 7.6.3
      ts-api-utils: 1.4.3(typescript@5.7.2)
      typescript: 5.7.2
    transitivePeerDependencies:
      - supports-color

  '@typescript-eslint/utils@8.19.0(eslint@9.17.0)(typescript@5.7.2)':
    dependencies:
      '@eslint-community/eslint-utils': 4.4.1(eslint@9.17.0)
      '@typescript-eslint/scope-manager': 8.19.0
      '@typescript-eslint/types': 8.19.0
      '@typescript-eslint/typescript-estree': 8.19.0(typescript@5.7.2)
      eslint: 9.17.0
      typescript: 5.7.2
    transitivePeerDependencies:
      - supports-color

  '@typescript-eslint/visitor-keys@8.19.0':
    dependencies:
      '@typescript-eslint/types': 8.19.0
      eslint-visitor-keys: 4.2.0

<<<<<<< HEAD
  '@vitest/expect@2.1.1':
    dependencies:
      '@vitest/spy': 2.1.1
      '@vitest/utils': 2.1.1
      chai: 5.1.1
      tinyrainbow: 1.2.0

  '@vitest/mocker@2.1.1(@vitest/spy@2.1.1)(vite@5.4.7(@types/node@20.16.5))':
    dependencies:
      '@vitest/spy': 2.1.1
      estree-walker: 3.0.3
      magic-string: 0.30.11
    optionalDependencies:
      vite: 5.4.7(@types/node@20.16.5)

  '@vitest/pretty-format@2.1.1':
    dependencies:
      tinyrainbow: 1.2.0

  '@vitest/runner@2.1.1':
    dependencies:
      '@vitest/utils': 2.1.1
      pathe: 1.1.2

  '@vitest/snapshot@2.1.1':
    dependencies:
      '@vitest/pretty-format': 2.1.1
      magic-string: 0.30.11
      pathe: 1.1.2

  '@vitest/spy@2.1.1':
    dependencies:
      tinyspy: 3.0.2

  '@vitest/utils@2.1.1':
    dependencies:
      '@vitest/pretty-format': 2.1.1
      loupe: 3.1.1
      tinyrainbow: 1.2.0

  acorn-jsx@5.3.2(acorn@8.12.1):
=======
  acorn-jsx@5.3.2(acorn@8.14.0):
>>>>>>> 26936ebb
    dependencies:
      acorn: 8.14.0

  acorn@8.14.0: {}

  ajv@6.12.6:
    dependencies:
      fast-deep-equal: 3.1.3
      fast-json-stable-stringify: 2.1.0
      json-schema-traverse: 0.4.1
      uri-js: 4.4.1

  ansi-styles@4.3.0:
    dependencies:
      color-convert: 2.0.1

  argparse@2.0.1: {}

<<<<<<< HEAD
  array-union@2.1.0: {}

  assertion-error@2.0.1: {}

=======
>>>>>>> 26936ebb
  balanced-match@1.0.2: {}

  brace-expansion@1.1.11:
    dependencies:
      balanced-match: 1.0.2
      concat-map: 0.0.1

  brace-expansion@2.0.1:
    dependencies:
      balanced-match: 1.0.2

  braces@3.0.3:
    dependencies:
      fill-range: 7.1.1

  cac@6.7.14: {}

  callsites@3.1.0: {}

  chai@5.1.1:
    dependencies:
      assertion-error: 2.0.1
      check-error: 2.1.1
      deep-eql: 5.0.2
      loupe: 3.1.1
      pathval: 2.0.0

  chalk@4.1.2:
    dependencies:
      ansi-styles: 4.3.0
      supports-color: 7.2.0

  check-error@2.1.1: {}

  color-convert@2.0.1:
    dependencies:
      color-name: 1.1.4

  color-name@1.1.4: {}

  concat-map@0.0.1: {}

  cross-spawn@7.0.6:
    dependencies:
      path-key: 3.1.1
      shebang-command: 2.0.0
      which: 2.0.2

  debug@4.4.0:
    dependencies:
      ms: 2.1.3

  deep-eql@5.0.2: {}

  deep-is@0.1.4: {}

  esbuild@0.24.2:
    optionalDependencies:
      '@esbuild/aix-ppc64': 0.24.2
      '@esbuild/android-arm': 0.24.2
      '@esbuild/android-arm64': 0.24.2
      '@esbuild/android-x64': 0.24.2
      '@esbuild/darwin-arm64': 0.24.2
      '@esbuild/darwin-x64': 0.24.2
      '@esbuild/freebsd-arm64': 0.24.2
      '@esbuild/freebsd-x64': 0.24.2
      '@esbuild/linux-arm': 0.24.2
      '@esbuild/linux-arm64': 0.24.2
      '@esbuild/linux-ia32': 0.24.2
      '@esbuild/linux-loong64': 0.24.2
      '@esbuild/linux-mips64el': 0.24.2
      '@esbuild/linux-ppc64': 0.24.2
      '@esbuild/linux-riscv64': 0.24.2
      '@esbuild/linux-s390x': 0.24.2
      '@esbuild/linux-x64': 0.24.2
      '@esbuild/netbsd-arm64': 0.24.2
      '@esbuild/netbsd-x64': 0.24.2
      '@esbuild/openbsd-arm64': 0.24.2
      '@esbuild/openbsd-x64': 0.24.2
      '@esbuild/sunos-x64': 0.24.2
      '@esbuild/win32-arm64': 0.24.2
      '@esbuild/win32-ia32': 0.24.2
      '@esbuild/win32-x64': 0.24.2

  escape-string-regexp@4.0.0: {}

  eslint-scope@8.2.0:
    dependencies:
      esrecurse: 4.3.0
      estraverse: 5.3.0

  eslint-visitor-keys@3.4.3: {}

  eslint-visitor-keys@4.2.0: {}

  eslint@9.17.0:
    dependencies:
      '@eslint-community/eslint-utils': 4.4.1(eslint@9.17.0)
      '@eslint-community/regexpp': 4.12.1
      '@eslint/config-array': 0.19.1
      '@eslint/core': 0.9.1
      '@eslint/eslintrc': 3.2.0
      '@eslint/js': 9.17.0
      '@eslint/plugin-kit': 0.2.4
      '@humanfs/node': 0.16.6
      '@humanwhocodes/module-importer': 1.0.1
      '@humanwhocodes/retry': 0.4.1
      '@types/estree': 1.0.6
      '@types/json-schema': 7.0.15
      ajv: 6.12.6
      chalk: 4.1.2
      cross-spawn: 7.0.6
      debug: 4.4.0
      escape-string-regexp: 4.0.0
      eslint-scope: 8.2.0
      eslint-visitor-keys: 4.2.0
      espree: 10.3.0
      esquery: 1.6.0
      esutils: 2.0.3
      fast-deep-equal: 3.1.3
      file-entry-cache: 8.0.0
      find-up: 5.0.0
      glob-parent: 6.0.2
      ignore: 5.3.2
      imurmurhash: 0.1.4
      is-glob: 4.0.3
      json-stable-stringify-without-jsonify: 1.0.1
      lodash.merge: 4.6.2
      minimatch: 3.1.2
      natural-compare: 1.4.0
      optionator: 0.9.4
    transitivePeerDependencies:
      - supports-color

  espree@10.3.0:
    dependencies:
      acorn: 8.14.0
      acorn-jsx: 5.3.2(acorn@8.14.0)
      eslint-visitor-keys: 4.2.0

  esquery@1.6.0:
    dependencies:
      estraverse: 5.3.0

  esrecurse@4.3.0:
    dependencies:
      estraverse: 5.3.0

  estraverse@5.3.0: {}

  estree-walker@3.0.3:
    dependencies:
      '@types/estree': 1.0.6

  esutils@2.0.3: {}

  fast-deep-equal@3.1.3: {}

  fast-glob@3.3.2:
    dependencies:
      '@nodelib/fs.stat': 2.0.5
      '@nodelib/fs.walk': 1.2.8
      glob-parent: 5.1.2
      merge2: 1.4.1
      micromatch: 4.0.8

  fast-json-stable-stringify@2.1.0: {}

  fast-levenshtein@2.0.6: {}

  fastq@1.18.0:
    dependencies:
      reusify: 1.0.4

  file-entry-cache@8.0.0:
    dependencies:
      flat-cache: 4.0.1

  fill-range@7.1.1:
    dependencies:
      to-regex-range: 5.0.1

  find-up@5.0.0:
    dependencies:
      locate-path: 6.0.0
      path-exists: 4.0.0

  flat-cache@4.0.1:
    dependencies:
      flatted: 3.3.2
      keyv: 4.5.4

  flatted@3.3.2: {}

  fsevents@2.3.3:
    optional: true

  get-func-name@2.0.2: {}

  glob-parent@5.1.2:
    dependencies:
      is-glob: 4.0.3

  glob-parent@6.0.2:
    dependencies:
      is-glob: 4.0.3

  globals@14.0.0: {}

  globals@15.14.0: {}

  graphemer@1.4.0: {}

  has-flag@4.0.0: {}

  husky@9.1.7: {}

  ignore@5.3.2: {}

  import-fresh@3.3.0:
    dependencies:
      parent-module: 1.0.1
      resolve-from: 4.0.0

  imurmurhash@0.1.4: {}

  is-extglob@2.1.1: {}

  is-glob@4.0.3:
    dependencies:
      is-extglob: 2.1.1

  is-number@7.0.0: {}

  isexe@2.0.0: {}

  js-yaml@4.1.0:
    dependencies:
      argparse: 2.0.1

  json-buffer@3.0.1: {}

  json-schema-traverse@0.4.1: {}

  json-stable-stringify-without-jsonify@1.0.1: {}

  keyv@4.5.4:
    dependencies:
      json-buffer: 3.0.1

  levn@0.4.1:
    dependencies:
      prelude-ls: 1.2.1
      type-check: 0.4.0

  locate-path@6.0.0:
    dependencies:
      p-locate: 5.0.0

  lodash.merge@4.6.2: {}

  loupe@3.1.1:
    dependencies:
      get-func-name: 2.0.2

  magic-string@0.30.11:
    dependencies:
      '@jridgewell/sourcemap-codec': 1.5.0

  merge2@1.4.1: {}

  micromatch@4.0.8:
    dependencies:
      braces: 3.0.3
      picomatch: 2.3.1

  minimatch@3.1.2:
    dependencies:
      brace-expansion: 1.1.11

  minimatch@9.0.5:
    dependencies:
      brace-expansion: 2.0.1

  ms@2.1.3: {}

  nanoid@3.3.8: {}

  natural-compare@1.4.0: {}

  optionator@0.9.4:
    dependencies:
      deep-is: 0.1.4
      fast-levenshtein: 2.0.6
      levn: 0.4.1
      prelude-ls: 1.2.1
      type-check: 0.4.0
      word-wrap: 1.2.5

  p-limit@3.1.0:
    dependencies:
      yocto-queue: 0.1.0

  p-locate@5.0.0:
    dependencies:
      p-limit: 3.1.0

  parent-module@1.0.1:
    dependencies:
      callsites: 3.1.0

  path-exists@4.0.0: {}

  path-key@3.1.1: {}

<<<<<<< HEAD
  path-type@4.0.0: {}

  pathe@1.1.2: {}

  pathval@2.0.0: {}

  picocolors@1.1.0: {}
=======
  picocolors@1.1.1: {}
>>>>>>> 26936ebb

  picomatch@2.3.1: {}

  postcss@8.4.49:
    dependencies:
      nanoid: 3.3.8
      picocolors: 1.1.1
      source-map-js: 1.2.1

  prelude-ls@1.2.1: {}

  punycode@2.3.1: {}

  queue-microtask@1.2.3: {}

  resolve-from@4.0.0: {}

  reusify@1.0.4: {}

  rollup@4.29.1:
    dependencies:
      '@types/estree': 1.0.6
    optionalDependencies:
      '@rollup/rollup-android-arm-eabi': 4.29.1
      '@rollup/rollup-android-arm64': 4.29.1
      '@rollup/rollup-darwin-arm64': 4.29.1
      '@rollup/rollup-darwin-x64': 4.29.1
      '@rollup/rollup-freebsd-arm64': 4.29.1
      '@rollup/rollup-freebsd-x64': 4.29.1
      '@rollup/rollup-linux-arm-gnueabihf': 4.29.1
      '@rollup/rollup-linux-arm-musleabihf': 4.29.1
      '@rollup/rollup-linux-arm64-gnu': 4.29.1
      '@rollup/rollup-linux-arm64-musl': 4.29.1
      '@rollup/rollup-linux-loongarch64-gnu': 4.29.1
      '@rollup/rollup-linux-powerpc64le-gnu': 4.29.1
      '@rollup/rollup-linux-riscv64-gnu': 4.29.1
      '@rollup/rollup-linux-s390x-gnu': 4.29.1
      '@rollup/rollup-linux-x64-gnu': 4.29.1
      '@rollup/rollup-linux-x64-musl': 4.29.1
      '@rollup/rollup-win32-arm64-msvc': 4.29.1
      '@rollup/rollup-win32-ia32-msvc': 4.29.1
      '@rollup/rollup-win32-x64-msvc': 4.29.1
      fsevents: 2.3.3

  run-parallel@1.2.0:
    dependencies:
      queue-microtask: 1.2.3

  semver@7.6.3: {}

  shebang-command@2.0.0:
    dependencies:
      shebang-regex: 3.0.0

  shebang-regex@3.0.0: {}

<<<<<<< HEAD
  siginfo@2.0.0: {}

  slash@3.0.0: {}

  source-map-js@1.2.1: {}

  stackback@0.0.2: {}

  std-env@3.7.0: {}

  strip-ansi@6.0.1:
    dependencies:
      ansi-regex: 5.0.1

=======
  source-map-js@1.2.1: {}

>>>>>>> 26936ebb
  strip-json-comments@3.1.1: {}

  supports-color@7.2.0:
    dependencies:
      has-flag: 4.0.0

<<<<<<< HEAD
  text-table@0.2.0: {}

  tinybench@2.9.0: {}

  tinyexec@0.3.0: {}

  tinypool@1.0.1: {}

  tinyrainbow@1.2.0: {}

  tinyspy@3.0.2: {}

=======
>>>>>>> 26936ebb
  to-regex-range@5.0.1:
    dependencies:
      is-number: 7.0.0

  ts-api-utils@1.4.3(typescript@5.7.2):
    dependencies:
      typescript: 5.7.2

  type-check@0.4.0:
    dependencies:
      prelude-ls: 1.2.1

  typescript@5.7.2: {}

  undici-types@6.20.0: {}

  uri-js@4.4.1:
    dependencies:
      punycode: 2.3.1

<<<<<<< HEAD
  vite-node@2.1.1(@types/node@20.16.5):
    dependencies:
      cac: 6.7.14
      debug: 4.3.7
      pathe: 1.1.2
      vite: 5.4.7(@types/node@20.16.5)
    transitivePeerDependencies:
      - '@types/node'
      - less
      - lightningcss
      - sass
      - sass-embedded
      - stylus
      - sugarss
      - supports-color
      - terser

  vite@5.4.7(@types/node@20.16.5):
=======
  vite@6.0.7(@types/node@22.10.5):
>>>>>>> 26936ebb
    dependencies:
      esbuild: 0.24.2
      postcss: 8.4.49
      rollup: 4.29.1
    optionalDependencies:
      '@types/node': 22.10.5
      fsevents: 2.3.3

  vitest@2.1.1(@types/node@20.16.5):
    dependencies:
      '@vitest/expect': 2.1.1
      '@vitest/mocker': 2.1.1(@vitest/spy@2.1.1)(vite@5.4.7(@types/node@20.16.5))
      '@vitest/pretty-format': 2.1.1
      '@vitest/runner': 2.1.1
      '@vitest/snapshot': 2.1.1
      '@vitest/spy': 2.1.1
      '@vitest/utils': 2.1.1
      chai: 5.1.1
      debug: 4.3.7
      magic-string: 0.30.11
      pathe: 1.1.2
      std-env: 3.7.0
      tinybench: 2.9.0
      tinyexec: 0.3.0
      tinypool: 1.0.1
      tinyrainbow: 1.2.0
      vite: 5.4.7(@types/node@20.16.5)
      vite-node: 2.1.1(@types/node@20.16.5)
      why-is-node-running: 2.3.0
    optionalDependencies:
      '@types/node': 20.16.5
    transitivePeerDependencies:
      - less
      - lightningcss
      - msw
      - sass
      - sass-embedded
      - stylus
      - sugarss
      - supports-color
      - terser

  which@2.0.2:
    dependencies:
      isexe: 2.0.0

  why-is-node-running@2.3.0:
    dependencies:
      siginfo: 2.0.0
      stackback: 0.0.2

  word-wrap@1.2.5: {}

  yocto-queue@0.1.0: {}<|MERGE_RESOLUTION|>--- conflicted
+++ resolved
@@ -21,16 +21,11 @@
         specifier: ^5.7.2
         version: 5.7.2
       vite:
-<<<<<<< HEAD
-        specifier: ^5.4.7
-        version: 5.4.7(@types/node@20.16.5)
-      vitest:
-        specifier: ^2.1.1
-        version: 2.1.1(@types/node@20.16.5)
-=======
         specifier: ^6.0.7
         version: 6.0.7(@types/node@22.10.5)
->>>>>>> 26936ebb
+      vitest:
+        specifier: ^2.1.8
+        version: 2.1.8(@types/node@22.10.5)
 
 packages:
 
@@ -40,102 +35,204 @@
   '@byloth/eslint-config@3.0.3':
     resolution: {integrity: sha512-fXpIxZByU2Ux+95jGcEEweKYb4bxS571xaMZDJ24wsasrDuczjld63EGAulnm9yRAJiLpScruvV0mWLow+16tg==}
 
+  '@esbuild/aix-ppc64@0.21.5':
+    resolution: {integrity: sha512-1SDgH6ZSPTlggy1yI6+Dbkiz8xzpHJEVAlF/AM1tHPLsf5STom9rwtjE4hKAF20FfXXNTFqEYXyJNWh1GiZedQ==}
+    engines: {node: '>=12'}
+    cpu: [ppc64]
+    os: [aix]
+
   '@esbuild/aix-ppc64@0.24.2':
     resolution: {integrity: sha512-thpVCb/rhxE/BnMLQ7GReQLLN8q9qbHmI55F4489/ByVg2aQaQ6kbcLb6FHkocZzQhxc4gx0sCk0tJkKBFzDhA==}
     engines: {node: '>=18'}
     cpu: [ppc64]
     os: [aix]
 
+  '@esbuild/android-arm64@0.21.5':
+    resolution: {integrity: sha512-c0uX9VAUBQ7dTDCjq+wdyGLowMdtR/GoC2U5IYk/7D1H1JYC0qseD7+11iMP2mRLN9RcCMRcjC4YMclCzGwS/A==}
+    engines: {node: '>=12'}
+    cpu: [arm64]
+    os: [android]
+
   '@esbuild/android-arm64@0.24.2':
     resolution: {integrity: sha512-cNLgeqCqV8WxfcTIOeL4OAtSmL8JjcN6m09XIgro1Wi7cF4t/THaWEa7eL5CMoMBdjoHOTh/vwTO/o2TRXIyzg==}
     engines: {node: '>=18'}
     cpu: [arm64]
     os: [android]
 
+  '@esbuild/android-arm@0.21.5':
+    resolution: {integrity: sha512-vCPvzSjpPHEi1siZdlvAlsPxXl7WbOVUBBAowWug4rJHb68Ox8KualB+1ocNvT5fjv6wpkX6o/iEpbDrf68zcg==}
+    engines: {node: '>=12'}
+    cpu: [arm]
+    os: [android]
+
   '@esbuild/android-arm@0.24.2':
     resolution: {integrity: sha512-tmwl4hJkCfNHwFB3nBa8z1Uy3ypZpxqxfTQOcHX+xRByyYgunVbZ9MzUUfb0RxaHIMnbHagwAxuTL+tnNM+1/Q==}
     engines: {node: '>=18'}
     cpu: [arm]
     os: [android]
 
+  '@esbuild/android-x64@0.21.5':
+    resolution: {integrity: sha512-D7aPRUUNHRBwHxzxRvp856rjUHRFW1SdQATKXH2hqA0kAZb1hKmi02OpYRacl0TxIGz/ZmXWlbZgjwWYaCakTA==}
+    engines: {node: '>=12'}
+    cpu: [x64]
+    os: [android]
+
   '@esbuild/android-x64@0.24.2':
     resolution: {integrity: sha512-B6Q0YQDqMx9D7rvIcsXfmJfvUYLoP722bgfBlO5cGvNVb5V/+Y7nhBE3mHV9OpxBf4eAS2S68KZztiPaWq4XYw==}
     engines: {node: '>=18'}
     cpu: [x64]
     os: [android]
 
+  '@esbuild/darwin-arm64@0.21.5':
+    resolution: {integrity: sha512-DwqXqZyuk5AiWWf3UfLiRDJ5EDd49zg6O9wclZ7kUMv2WRFr4HKjXp/5t8JZ11QbQfUS6/cRCKGwYhtNAY88kQ==}
+    engines: {node: '>=12'}
+    cpu: [arm64]
+    os: [darwin]
+
   '@esbuild/darwin-arm64@0.24.2':
     resolution: {integrity: sha512-kj3AnYWc+CekmZnS5IPu9D+HWtUI49hbnyqk0FLEJDbzCIQt7hg7ucF1SQAilhtYpIujfaHr6O0UHlzzSPdOeA==}
     engines: {node: '>=18'}
     cpu: [arm64]
     os: [darwin]
 
+  '@esbuild/darwin-x64@0.21.5':
+    resolution: {integrity: sha512-se/JjF8NlmKVG4kNIuyWMV/22ZaerB+qaSi5MdrXtd6R08kvs2qCN4C09miupktDitvh8jRFflwGFBQcxZRjbw==}
+    engines: {node: '>=12'}
+    cpu: [x64]
+    os: [darwin]
+
   '@esbuild/darwin-x64@0.24.2':
     resolution: {integrity: sha512-WeSrmwwHaPkNR5H3yYfowhZcbriGqooyu3zI/3GGpF8AyUdsrrP0X6KumITGA9WOyiJavnGZUwPGvxvwfWPHIA==}
     engines: {node: '>=18'}
     cpu: [x64]
     os: [darwin]
 
+  '@esbuild/freebsd-arm64@0.21.5':
+    resolution: {integrity: sha512-5JcRxxRDUJLX8JXp/wcBCy3pENnCgBR9bN6JsY4OmhfUtIHe3ZW0mawA7+RDAcMLrMIZaf03NlQiX9DGyB8h4g==}
+    engines: {node: '>=12'}
+    cpu: [arm64]
+    os: [freebsd]
+
   '@esbuild/freebsd-arm64@0.24.2':
     resolution: {integrity: sha512-UN8HXjtJ0k/Mj6a9+5u6+2eZ2ERD7Edt1Q9IZiB5UZAIdPnVKDoG7mdTVGhHJIeEml60JteamR3qhsr1r8gXvg==}
     engines: {node: '>=18'}
     cpu: [arm64]
     os: [freebsd]
 
+  '@esbuild/freebsd-x64@0.21.5':
+    resolution: {integrity: sha512-J95kNBj1zkbMXtHVH29bBriQygMXqoVQOQYA+ISs0/2l3T9/kj42ow2mpqerRBxDJnmkUDCaQT/dfNXWX/ZZCQ==}
+    engines: {node: '>=12'}
+    cpu: [x64]
+    os: [freebsd]
+
   '@esbuild/freebsd-x64@0.24.2':
     resolution: {integrity: sha512-TvW7wE/89PYW+IevEJXZ5sF6gJRDY/14hyIGFXdIucxCsbRmLUcjseQu1SyTko+2idmCw94TgyaEZi9HUSOe3Q==}
     engines: {node: '>=18'}
     cpu: [x64]
     os: [freebsd]
 
+  '@esbuild/linux-arm64@0.21.5':
+    resolution: {integrity: sha512-ibKvmyYzKsBeX8d8I7MH/TMfWDXBF3db4qM6sy+7re0YXya+K1cem3on9XgdT2EQGMu4hQyZhan7TeQ8XkGp4Q==}
+    engines: {node: '>=12'}
+    cpu: [arm64]
+    os: [linux]
+
   '@esbuild/linux-arm64@0.24.2':
     resolution: {integrity: sha512-7HnAD6074BW43YvvUmE/35Id9/NB7BeX5EoNkK9obndmZBUk8xmJJeU7DwmUeN7tkysslb2eSl6CTrYz6oEMQg==}
     engines: {node: '>=18'}
     cpu: [arm64]
     os: [linux]
 
+  '@esbuild/linux-arm@0.21.5':
+    resolution: {integrity: sha512-bPb5AHZtbeNGjCKVZ9UGqGwo8EUu4cLq68E95A53KlxAPRmUyYv2D6F0uUI65XisGOL1hBP5mTronbgo+0bFcA==}
+    engines: {node: '>=12'}
+    cpu: [arm]
+    os: [linux]
+
   '@esbuild/linux-arm@0.24.2':
     resolution: {integrity: sha512-n0WRM/gWIdU29J57hJyUdIsk0WarGd6To0s+Y+LwvlC55wt+GT/OgkwoXCXvIue1i1sSNWblHEig00GBWiJgfA==}
     engines: {node: '>=18'}
     cpu: [arm]
     os: [linux]
 
+  '@esbuild/linux-ia32@0.21.5':
+    resolution: {integrity: sha512-YvjXDqLRqPDl2dvRODYmmhz4rPeVKYvppfGYKSNGdyZkA01046pLWyRKKI3ax8fbJoK5QbxblURkwK/MWY18Tg==}
+    engines: {node: '>=12'}
+    cpu: [ia32]
+    os: [linux]
+
   '@esbuild/linux-ia32@0.24.2':
     resolution: {integrity: sha512-sfv0tGPQhcZOgTKO3oBE9xpHuUqguHvSo4jl+wjnKwFpapx+vUDcawbwPNuBIAYdRAvIDBfZVvXprIj3HA+Ugw==}
     engines: {node: '>=18'}
     cpu: [ia32]
     os: [linux]
 
+  '@esbuild/linux-loong64@0.21.5':
+    resolution: {integrity: sha512-uHf1BmMG8qEvzdrzAqg2SIG/02+4/DHB6a9Kbya0XDvwDEKCoC8ZRWI5JJvNdUjtciBGFQ5PuBlpEOXQj+JQSg==}
+    engines: {node: '>=12'}
+    cpu: [loong64]
+    os: [linux]
+
   '@esbuild/linux-loong64@0.24.2':
     resolution: {integrity: sha512-CN9AZr8kEndGooS35ntToZLTQLHEjtVB5n7dl8ZcTZMonJ7CCfStrYhrzF97eAecqVbVJ7APOEe18RPI4KLhwQ==}
     engines: {node: '>=18'}
     cpu: [loong64]
     os: [linux]
 
+  '@esbuild/linux-mips64el@0.21.5':
+    resolution: {integrity: sha512-IajOmO+KJK23bj52dFSNCMsz1QP1DqM6cwLUv3W1QwyxkyIWecfafnI555fvSGqEKwjMXVLokcV5ygHW5b3Jbg==}
+    engines: {node: '>=12'}
+    cpu: [mips64el]
+    os: [linux]
+
   '@esbuild/linux-mips64el@0.24.2':
     resolution: {integrity: sha512-iMkk7qr/wl3exJATwkISxI7kTcmHKE+BlymIAbHO8xanq/TjHaaVThFF6ipWzPHryoFsesNQJPE/3wFJw4+huw==}
     engines: {node: '>=18'}
     cpu: [mips64el]
     os: [linux]
 
+  '@esbuild/linux-ppc64@0.21.5':
+    resolution: {integrity: sha512-1hHV/Z4OEfMwpLO8rp7CvlhBDnjsC3CttJXIhBi+5Aj5r+MBvy4egg7wCbe//hSsT+RvDAG7s81tAvpL2XAE4w==}
+    engines: {node: '>=12'}
+    cpu: [ppc64]
+    os: [linux]
+
   '@esbuild/linux-ppc64@0.24.2':
     resolution: {integrity: sha512-shsVrgCZ57Vr2L8mm39kO5PPIb+843FStGt7sGGoqiiWYconSxwTiuswC1VJZLCjNiMLAMh34jg4VSEQb+iEbw==}
     engines: {node: '>=18'}
     cpu: [ppc64]
     os: [linux]
 
+  '@esbuild/linux-riscv64@0.21.5':
+    resolution: {integrity: sha512-2HdXDMd9GMgTGrPWnJzP2ALSokE/0O5HhTUvWIbD3YdjME8JwvSCnNGBnTThKGEB91OZhzrJ4qIIxk/SBmyDDA==}
+    engines: {node: '>=12'}
+    cpu: [riscv64]
+    os: [linux]
+
   '@esbuild/linux-riscv64@0.24.2':
     resolution: {integrity: sha512-4eSFWnU9Hhd68fW16GD0TINewo1L6dRrB+oLNNbYyMUAeOD2yCK5KXGK1GH4qD/kT+bTEXjsyTCiJGHPZ3eM9Q==}
     engines: {node: '>=18'}
     cpu: [riscv64]
     os: [linux]
 
+  '@esbuild/linux-s390x@0.21.5':
+    resolution: {integrity: sha512-zus5sxzqBJD3eXxwvjN1yQkRepANgxE9lgOW2qLnmr8ikMTphkjgXu1HR01K4FJg8h1kEEDAqDcZQtbrRnB41A==}
+    engines: {node: '>=12'}
+    cpu: [s390x]
+    os: [linux]
+
   '@esbuild/linux-s390x@0.24.2':
     resolution: {integrity: sha512-S0Bh0A53b0YHL2XEXC20bHLuGMOhFDO6GN4b3YjRLK//Ep3ql3erpNcPlEFed93hsQAjAQDNsvcK+hV90FubSw==}
     engines: {node: '>=18'}
     cpu: [s390x]
     os: [linux]
 
+  '@esbuild/linux-x64@0.21.5':
+    resolution: {integrity: sha512-1rYdTpyv03iycF1+BhzrzQJCdOuAOtaqHTWJZCWvijKD2N5Xu0TtVC8/+1faWqcP9iBCWOmjmhoH94dH82BxPQ==}
+    engines: {node: '>=12'}
+    cpu: [x64]
+    os: [linux]
+
   '@esbuild/linux-x64@0.24.2':
     resolution: {integrity: sha512-8Qi4nQcCTbLnK9WoMjdC9NiTG6/E38RNICU6sUNqK0QFxCYgoARqVqxdFmWkdonVsvGqWhmm7MO0jyTqLqwj0Q==}
     engines: {node: '>=18'}
@@ -148,6 +245,12 @@
     cpu: [arm64]
     os: [netbsd]
 
+  '@esbuild/netbsd-x64@0.21.5':
+    resolution: {integrity: sha512-Woi2MXzXjMULccIwMnLciyZH4nCIMpWQAs049KEeMvOcNADVxo0UBIQPfSmxB3CWKedngg7sWZdLvLczpe0tLg==}
+    engines: {node: '>=12'}
+    cpu: [x64]
+    os: [netbsd]
+
   '@esbuild/netbsd-x64@0.24.2':
     resolution: {integrity: sha512-VefFaQUc4FMmJuAxmIHgUmfNiLXY438XrL4GDNV1Y1H/RW3qow68xTwjZKfj/+Plp9NANmzbH5R40Meudu8mmw==}
     engines: {node: '>=18'}
@@ -160,28 +263,58 @@
     cpu: [arm64]
     os: [openbsd]
 
+  '@esbuild/openbsd-x64@0.21.5':
+    resolution: {integrity: sha512-HLNNw99xsvx12lFBUwoT8EVCsSvRNDVxNpjZ7bPn947b8gJPzeHWyNVhFsaerc0n3TsbOINvRP2byTZ5LKezow==}
+    engines: {node: '>=12'}
+    cpu: [x64]
+    os: [openbsd]
+
   '@esbuild/openbsd-x64@0.24.2':
     resolution: {integrity: sha512-+iDS6zpNM6EnJyWv0bMGLWSWeXGN/HTaF/LXHXHwejGsVi+ooqDfMCCTerNFxEkM3wYVcExkeGXNqshc9iMaOA==}
     engines: {node: '>=18'}
     cpu: [x64]
     os: [openbsd]
 
+  '@esbuild/sunos-x64@0.21.5':
+    resolution: {integrity: sha512-6+gjmFpfy0BHU5Tpptkuh8+uw3mnrvgs+dSPQXQOv3ekbordwnzTVEb4qnIvQcYXq6gzkyTnoZ9dZG+D4garKg==}
+    engines: {node: '>=12'}
+    cpu: [x64]
+    os: [sunos]
+
   '@esbuild/sunos-x64@0.24.2':
     resolution: {integrity: sha512-hTdsW27jcktEvpwNHJU4ZwWFGkz2zRJUz8pvddmXPtXDzVKTTINmlmga3ZzwcuMpUvLw7JkLy9QLKyGpD2Yxig==}
     engines: {node: '>=18'}
     cpu: [x64]
     os: [sunos]
 
+  '@esbuild/win32-arm64@0.21.5':
+    resolution: {integrity: sha512-Z0gOTd75VvXqyq7nsl93zwahcTROgqvuAcYDUr+vOv8uHhNSKROyU961kgtCD1e95IqPKSQKH7tBTslnS3tA8A==}
+    engines: {node: '>=12'}
+    cpu: [arm64]
+    os: [win32]
+
   '@esbuild/win32-arm64@0.24.2':
     resolution: {integrity: sha512-LihEQ2BBKVFLOC9ZItT9iFprsE9tqjDjnbulhHoFxYQtQfai7qfluVODIYxt1PgdoyQkz23+01rzwNwYfutxUQ==}
     engines: {node: '>=18'}
     cpu: [arm64]
     os: [win32]
 
+  '@esbuild/win32-ia32@0.21.5':
+    resolution: {integrity: sha512-SWXFF1CL2RVNMaVs+BBClwtfZSvDgtL//G/smwAc5oVK/UPu2Gu9tIaRgFmYFFKrmg3SyAjSrElf0TiJ1v8fYA==}
+    engines: {node: '>=12'}
+    cpu: [ia32]
+    os: [win32]
+
   '@esbuild/win32-ia32@0.24.2':
     resolution: {integrity: sha512-q+iGUwfs8tncmFC9pcnD5IvRHAzmbwQ3GPS5/ceCyHdjXubwQWI12MKWSNSMYLJMq23/IUCvJMS76PDqXe1fxA==}
     engines: {node: '>=18'}
     cpu: [ia32]
+    os: [win32]
+
+  '@esbuild/win32-x64@0.21.5':
+    resolution: {integrity: sha512-tQd/1efJuzPC6rCFwEvLtci/xNFcTZknmXs98FYDfGE4wP9ClFV98nyKrzJKVPMhdDnjzLhdUyMX4PsQAPjwIw==}
+    engines: {node: '>=12'}
+    cpu: [x64]
     os: [win32]
 
   '@esbuild/win32-x64@0.24.2':
@@ -268,98 +401,98 @@
     resolution: {integrity: sha512-oGB+UxlgWcgQkgwo8GcEGwemoTFt3FIO9ababBmaGwXIoBKZ+GTy0pP185beGg7Llih/NSHSV2XAs1lnznocSg==}
     engines: {node: '>= 8'}
 
-  '@rollup/rollup-android-arm-eabi@4.29.1':
-    resolution: {integrity: sha512-ssKhA8RNltTZLpG6/QNkCSge+7mBQGUqJRisZ2MDQcEGaK93QESEgWK2iOpIDZ7k9zPVkG5AS3ksvD5ZWxmItw==}
+  '@rollup/rollup-android-arm-eabi@4.30.1':
+    resolution: {integrity: sha512-pSWY+EVt3rJ9fQ3IqlrEUtXh3cGqGtPDH1FQlNZehO2yYxCHEX1SPsz1M//NXwYfbTlcKr9WObLnJX9FsS9K1Q==}
     cpu: [arm]
     os: [android]
 
-  '@rollup/rollup-android-arm64@4.29.1':
-    resolution: {integrity: sha512-CaRfrV0cd+NIIcVVN/jx+hVLN+VRqnuzLRmfmlzpOzB87ajixsN/+9L5xNmkaUUvEbI5BmIKS+XTwXsHEb65Ew==}
+  '@rollup/rollup-android-arm64@4.30.1':
+    resolution: {integrity: sha512-/NA2qXxE3D/BRjOJM8wQblmArQq1YoBVJjrjoTSBS09jgUisq7bqxNHJ8kjCHeV21W/9WDGwJEWSN0KQ2mtD/w==}
     cpu: [arm64]
     os: [android]
 
-  '@rollup/rollup-darwin-arm64@4.29.1':
-    resolution: {integrity: sha512-2ORr7T31Y0Mnk6qNuwtyNmy14MunTAMx06VAPI6/Ju52W10zk1i7i5U3vlDRWjhOI5quBcrvhkCHyF76bI7kEw==}
+  '@rollup/rollup-darwin-arm64@4.30.1':
+    resolution: {integrity: sha512-r7FQIXD7gB0WJ5mokTUgUWPl0eYIH0wnxqeSAhuIwvnnpjdVB8cRRClyKLQr7lgzjctkbp5KmswWszlwYln03Q==}
     cpu: [arm64]
     os: [darwin]
 
-  '@rollup/rollup-darwin-x64@4.29.1':
-    resolution: {integrity: sha512-j/Ej1oanzPjmN0tirRd5K2/nncAhS9W6ICzgxV+9Y5ZsP0hiGhHJXZ2JQ53iSSjj8m6cRY6oB1GMzNn2EUt6Ng==}
+  '@rollup/rollup-darwin-x64@4.30.1':
+    resolution: {integrity: sha512-x78BavIwSH6sqfP2xeI1hd1GpHL8J4W2BXcVM/5KYKoAD3nNsfitQhvWSw+TFtQTLZ9OmlF+FEInEHyubut2OA==}
     cpu: [x64]
     os: [darwin]
 
-  '@rollup/rollup-freebsd-arm64@4.29.1':
-    resolution: {integrity: sha512-91C//G6Dm/cv724tpt7nTyP+JdN12iqeXGFM1SqnljCmi5yTXriH7B1r8AD9dAZByHpKAumqP1Qy2vVNIdLZqw==}
+  '@rollup/rollup-freebsd-arm64@4.30.1':
+    resolution: {integrity: sha512-HYTlUAjbO1z8ywxsDFWADfTRfTIIy/oUlfIDmlHYmjUP2QRDTzBuWXc9O4CXM+bo9qfiCclmHk1x4ogBjOUpUQ==}
     cpu: [arm64]
     os: [freebsd]
 
-  '@rollup/rollup-freebsd-x64@4.29.1':
-    resolution: {integrity: sha512-hEioiEQ9Dec2nIRoeHUP6hr1PSkXzQaCUyqBDQ9I9ik4gCXQZjJMIVzoNLBRGet+hIUb3CISMh9KXuCcWVW/8w==}
+  '@rollup/rollup-freebsd-x64@4.30.1':
+    resolution: {integrity: sha512-1MEdGqogQLccphhX5myCJqeGNYTNcmTyaic9S7CG3JhwuIByJ7J05vGbZxsizQthP1xpVx7kd3o31eOogfEirw==}
     cpu: [x64]
     os: [freebsd]
 
-  '@rollup/rollup-linux-arm-gnueabihf@4.29.1':
-    resolution: {integrity: sha512-Py5vFd5HWYN9zxBv3WMrLAXY3yYJ6Q/aVERoeUFwiDGiMOWsMs7FokXihSOaT/PMWUty/Pj60XDQndK3eAfE6A==}
+  '@rollup/rollup-linux-arm-gnueabihf@4.30.1':
+    resolution: {integrity: sha512-PaMRNBSqCx7K3Wc9QZkFx5+CX27WFpAMxJNiYGAXfmMIKC7jstlr32UhTgK6T07OtqR+wYlWm9IxzennjnvdJg==}
     cpu: [arm]
     os: [linux]
 
-  '@rollup/rollup-linux-arm-musleabihf@4.29.1':
-    resolution: {integrity: sha512-RiWpGgbayf7LUcuSNIbahr0ys2YnEERD4gYdISA06wa0i8RALrnzflh9Wxii7zQJEB2/Eh74dX4y/sHKLWp5uQ==}
+  '@rollup/rollup-linux-arm-musleabihf@4.30.1':
+    resolution: {integrity: sha512-B8Rcyj9AV7ZlEFqvB5BubG5iO6ANDsRKlhIxySXcF1axXYUyqwBok+XZPgIYGBgs7LDXfWfifxhw0Ik57T0Yug==}
     cpu: [arm]
     os: [linux]
 
-  '@rollup/rollup-linux-arm64-gnu@4.29.1':
-    resolution: {integrity: sha512-Z80O+taYxTQITWMjm/YqNoe9d10OX6kDh8X5/rFCMuPqsKsSyDilvfg+vd3iXIqtfmp+cnfL1UrYirkaF8SBZA==}
+  '@rollup/rollup-linux-arm64-gnu@4.30.1':
+    resolution: {integrity: sha512-hqVyueGxAj3cBKrAI4aFHLV+h0Lv5VgWZs9CUGqr1z0fZtlADVV1YPOij6AhcK5An33EXaxnDLmJdQikcn5NEw==}
     cpu: [arm64]
     os: [linux]
 
-  '@rollup/rollup-linux-arm64-musl@4.29.1':
-    resolution: {integrity: sha512-fOHRtF9gahwJk3QVp01a/GqS4hBEZCV1oKglVVq13kcK3NeVlS4BwIFzOHDbmKzt3i0OuHG4zfRP0YoG5OF/rA==}
+  '@rollup/rollup-linux-arm64-musl@4.30.1':
+    resolution: {integrity: sha512-i4Ab2vnvS1AE1PyOIGp2kXni69gU2DAUVt6FSXeIqUCPIR3ZlheMW3oP2JkukDfu3PsexYRbOiJrY+yVNSk9oA==}
     cpu: [arm64]
     os: [linux]
 
-  '@rollup/rollup-linux-loongarch64-gnu@4.29.1':
-    resolution: {integrity: sha512-5a7q3tnlbcg0OodyxcAdrrCxFi0DgXJSoOuidFUzHZ2GixZXQs6Tc3CHmlvqKAmOs5eRde+JJxeIf9DonkmYkw==}
+  '@rollup/rollup-linux-loongarch64-gnu@4.30.1':
+    resolution: {integrity: sha512-fARcF5g296snX0oLGkVxPmysetwUk2zmHcca+e9ObOovBR++9ZPOhqFUM61UUZ2EYpXVPN1redgqVoBB34nTpQ==}
     cpu: [loong64]
     os: [linux]
 
-  '@rollup/rollup-linux-powerpc64le-gnu@4.29.1':
-    resolution: {integrity: sha512-9b4Mg5Yfz6mRnlSPIdROcfw1BU22FQxmfjlp/CShWwO3LilKQuMISMTtAu/bxmmrE6A902W2cZJuzx8+gJ8e9w==}
+  '@rollup/rollup-linux-powerpc64le-gnu@4.30.1':
+    resolution: {integrity: sha512-GLrZraoO3wVT4uFXh67ElpwQY0DIygxdv0BNW9Hkm3X34wu+BkqrDrkcsIapAY+N2ATEbvak0XQ9gxZtCIA5Rw==}
     cpu: [ppc64]
     os: [linux]
 
-  '@rollup/rollup-linux-riscv64-gnu@4.29.1':
-    resolution: {integrity: sha512-G5pn0NChlbRM8OJWpJFMX4/i8OEU538uiSv0P6roZcbpe/WfhEO+AT8SHVKfp8qhDQzaz7Q+1/ixMy7hBRidnQ==}
+  '@rollup/rollup-linux-riscv64-gnu@4.30.1':
+    resolution: {integrity: sha512-0WKLaAUUHKBtll0wvOmh6yh3S0wSU9+yas923JIChfxOaaBarmb/lBKPF0w/+jTVozFnOXJeRGZ8NvOxvk/jcw==}
     cpu: [riscv64]
     os: [linux]
 
-  '@rollup/rollup-linux-s390x-gnu@4.29.1':
-    resolution: {integrity: sha512-WM9lIkNdkhVwiArmLxFXpWndFGuOka4oJOZh8EP3Vb8q5lzdSCBuhjavJsw68Q9AKDGeOOIHYzYm4ZFvmWez5g==}
+  '@rollup/rollup-linux-s390x-gnu@4.30.1':
+    resolution: {integrity: sha512-GWFs97Ruxo5Bt+cvVTQkOJ6TIx0xJDD/bMAOXWJg8TCSTEK8RnFeOeiFTxKniTc4vMIaWvCplMAFBt9miGxgkA==}
     cpu: [s390x]
     os: [linux]
 
-  '@rollup/rollup-linux-x64-gnu@4.29.1':
-    resolution: {integrity: sha512-87xYCwb0cPGZFoGiErT1eDcssByaLX4fc0z2nRM6eMtV9njAfEE6OW3UniAoDhX4Iq5xQVpE6qO9aJbCFumKYQ==}
+  '@rollup/rollup-linux-x64-gnu@4.30.1':
+    resolution: {integrity: sha512-UtgGb7QGgXDIO+tqqJ5oZRGHsDLO8SlpE4MhqpY9Llpzi5rJMvrK6ZGhsRCST2abZdBqIBeXW6WPD5fGK5SDwg==}
     cpu: [x64]
     os: [linux]
 
-  '@rollup/rollup-linux-x64-musl@4.29.1':
-    resolution: {integrity: sha512-xufkSNppNOdVRCEC4WKvlR1FBDyqCSCpQeMMgv9ZyXqqtKBfkw1yfGMTUTs9Qsl6WQbJnsGboWCp7pJGkeMhKA==}
+  '@rollup/rollup-linux-x64-musl@4.30.1':
+    resolution: {integrity: sha512-V9U8Ey2UqmQsBT+xTOeMzPzwDzyXmnAoO4edZhL7INkwQcaW1Ckv3WJX3qrrp/VHaDkEWIBWhRwP47r8cdrOow==}
     cpu: [x64]
     os: [linux]
 
-  '@rollup/rollup-win32-arm64-msvc@4.29.1':
-    resolution: {integrity: sha512-F2OiJ42m77lSkizZQLuC+jiZ2cgueWQL5YC9tjo3AgaEw+KJmVxHGSyQfDUoYR9cci0lAywv2Clmckzulcq6ig==}
+  '@rollup/rollup-win32-arm64-msvc@4.30.1':
+    resolution: {integrity: sha512-WabtHWiPaFF47W3PkHnjbmWawnX/aE57K47ZDT1BXTS5GgrBUEpvOzq0FI0V/UYzQJgdb8XlhVNH8/fwV8xDjw==}
     cpu: [arm64]
     os: [win32]
 
-  '@rollup/rollup-win32-ia32-msvc@4.29.1':
-    resolution: {integrity: sha512-rYRe5S0FcjlOBZQHgbTKNrqxCBUmgDJem/VQTCcTnA2KCabYSWQDrytOzX7avb79cAAweNmMUb/Zw18RNd4mng==}
+  '@rollup/rollup-win32-ia32-msvc@4.30.1':
+    resolution: {integrity: sha512-pxHAU+Zv39hLUTdQQHUVHf4P+0C47y/ZloorHpzs2SXMRqeAWmGghzAhfOlzFHHwjvgokdFAhC4V+6kC1lRRfw==}
     cpu: [ia32]
     os: [win32]
 
-  '@rollup/rollup-win32-x64-msvc@4.29.1':
-    resolution: {integrity: sha512-+10CMg9vt1MoHj6x1pxyjPSMjHTIlqs8/tBztXvPAx24SKs9jwVnKqHJumlH/IzhaPUaj3T6T6wfZr8okdXaIg==}
+  '@rollup/rollup-win32-x64-msvc@4.30.1':
+    resolution: {integrity: sha512-D6qjsXGcvhTjv0kI4fU8tUuBDF/Ueee4SVX79VfNDXZa64TfCW1Slkb6Z7O1p7vflqZjcmOVdZlqf8gvJxc6og==}
     cpu: [x64]
     os: [win32]
 
@@ -369,72 +502,63 @@
   '@types/json-schema@7.0.15':
     resolution: {integrity: sha512-5+fP8P8MFNC+AyZCDxrB2pkZFPGzqQWUzpSeuuVLvm8VMcorNYavBqoFcxK8bQz4Qsbn4oUEEem4wDLfcysGHA==}
 
-<<<<<<< HEAD
-  '@types/estree@1.0.6':
-    resolution: {integrity: sha512-AYnb1nQyY49te+VRAVgmzfcgjYS91mY5P0TKUDCLEM+gNnA+3T6rWITXRLYCpahpqSQbN5cE+gHpnPyXjHWxcw==}
-
-  '@types/node@20.16.5':
-    resolution: {integrity: sha512-VwYCweNo3ERajwy0IUlqqcyZ8/A7Zwa9ZP3MnENWcB11AejO+tLy3pu850goUW2FC/IJMdZUfKpX/yxL1gymCA==}
-=======
   '@types/node@22.10.5':
     resolution: {integrity: sha512-F8Q+SeGimwOo86fiovQh8qiXfFEh2/ocYv7tU5pJ3EXMSSxk1Joj5wefpFK2fHTf/N6HKGSxIDBT9f3gCxXPkQ==}
->>>>>>> 26936ebb
-
-  '@typescript-eslint/eslint-plugin@8.19.0':
-    resolution: {integrity: sha512-NggSaEZCdSrFddbctrVjkVZvFC6KGfKfNK0CU7mNK/iKHGKbzT4Wmgm08dKpcZECBu9f5FypndoMyRHkdqfT1Q==}
+
+  '@typescript-eslint/eslint-plugin@8.19.1':
+    resolution: {integrity: sha512-tJzcVyvvb9h/PB96g30MpxACd9IrunT7GF9wfA9/0TJ1LxGOJx1TdPzSbBBnNED7K9Ka8ybJsnEpiXPktolTLg==}
     engines: {node: ^18.18.0 || ^20.9.0 || >=21.1.0}
     peerDependencies:
       '@typescript-eslint/parser': ^8.0.0 || ^8.0.0-alpha.0
       eslint: ^8.57.0 || ^9.0.0
       typescript: '>=4.8.4 <5.8.0'
 
-  '@typescript-eslint/parser@8.19.0':
-    resolution: {integrity: sha512-6M8taKyOETY1TKHp0x8ndycipTVgmp4xtg5QpEZzXxDhNvvHOJi5rLRkLr8SK3jTgD5l4fTlvBiRdfsuWydxBw==}
+  '@typescript-eslint/parser@8.19.1':
+    resolution: {integrity: sha512-67gbfv8rAwawjYx3fYArwldTQKoYfezNUT4D5ioWetr/xCrxXxvleo3uuiFuKfejipvq+og7mjz3b0G2bVyUCw==}
     engines: {node: ^18.18.0 || ^20.9.0 || >=21.1.0}
     peerDependencies:
       eslint: ^8.57.0 || ^9.0.0
       typescript: '>=4.8.4 <5.8.0'
 
-  '@typescript-eslint/scope-manager@8.19.0':
-    resolution: {integrity: sha512-hkoJiKQS3GQ13TSMEiuNmSCvhz7ujyqD1x3ShbaETATHrck+9RaDdUbt+osXaUuns9OFwrDTTrjtwsU8gJyyRA==}
+  '@typescript-eslint/scope-manager@8.19.1':
+    resolution: {integrity: sha512-60L9KIuN/xgmsINzonOcMDSB8p82h95hoBfSBtXuO4jlR1R9L1xSkmVZKgCPVfavDlXihh4ARNjXhh1gGnLC7Q==}
     engines: {node: ^18.18.0 || ^20.9.0 || >=21.1.0}
 
-  '@typescript-eslint/type-utils@8.19.0':
-    resolution: {integrity: sha512-TZs0I0OSbd5Aza4qAMpp1cdCYVnER94IziudE3JU328YUHgWu9gwiwhag+fuLeJ2LkWLXI+F/182TbG+JaBdTg==}
+  '@typescript-eslint/type-utils@8.19.1':
+    resolution: {integrity: sha512-Rp7k9lhDKBMRJB/nM9Ksp1zs4796wVNyihG9/TU9R6KCJDNkQbc2EOKjrBtLYh3396ZdpXLtr/MkaSEmNMtykw==}
     engines: {node: ^18.18.0 || ^20.9.0 || >=21.1.0}
     peerDependencies:
       eslint: ^8.57.0 || ^9.0.0
       typescript: '>=4.8.4 <5.8.0'
 
-  '@typescript-eslint/types@8.19.0':
-    resolution: {integrity: sha512-8XQ4Ss7G9WX8oaYvD4OOLCjIQYgRQxO+qCiR2V2s2GxI9AUpo7riNwo6jDhKtTcaJjT8PY54j2Yb33kWtSJsmA==}
+  '@typescript-eslint/types@8.19.1':
+    resolution: {integrity: sha512-JBVHMLj7B1K1v1051ZaMMgLW4Q/jre5qGK0Ew6UgXz1Rqh+/xPzV1aW581OM00X6iOfyr1be+QyW8LOUf19BbA==}
     engines: {node: ^18.18.0 || ^20.9.0 || >=21.1.0}
 
-  '@typescript-eslint/typescript-estree@8.19.0':
-    resolution: {integrity: sha512-WW9PpDaLIFW9LCbucMSdYUuGeFUz1OkWYS/5fwZwTA+l2RwlWFdJvReQqMUMBw4yJWJOfqd7An9uwut2Oj8sLw==}
+  '@typescript-eslint/typescript-estree@8.19.1':
+    resolution: {integrity: sha512-jk/TZwSMJlxlNnqhy0Eod1PNEvCkpY6MXOXE/WLlblZ6ibb32i2We4uByoKPv1d0OD2xebDv4hbs3fm11SMw8Q==}
     engines: {node: ^18.18.0 || ^20.9.0 || >=21.1.0}
     peerDependencies:
       typescript: '>=4.8.4 <5.8.0'
 
-  '@typescript-eslint/utils@8.19.0':
-    resolution: {integrity: sha512-PTBG+0oEMPH9jCZlfg07LCB2nYI0I317yyvXGfxnvGvw4SHIOuRnQ3kadyyXY6tGdChusIHIbM5zfIbp4M6tCg==}
+  '@typescript-eslint/utils@8.19.1':
+    resolution: {integrity: sha512-IxG5gLO0Ne+KaUc8iW1A+XuKLd63o4wlbI1Zp692n1xojCl/THvgIKXJXBZixTh5dd5+yTJ/VXH7GJaaw21qXA==}
     engines: {node: ^18.18.0 || ^20.9.0 || >=21.1.0}
     peerDependencies:
       eslint: ^8.57.0 || ^9.0.0
       typescript: '>=4.8.4 <5.8.0'
 
-  '@typescript-eslint/visitor-keys@8.19.0':
-    resolution: {integrity: sha512-mCFtBbFBJDCNCWUl5y6sZSCHXw1DEFEk3c/M3nRK2a4XUB8StGFtmcEMizdjKuBzB6e/smJAAWYug3VrdLMr1w==}
+  '@typescript-eslint/visitor-keys@8.19.1':
+    resolution: {integrity: sha512-fzmjU8CHK853V/avYZAvuVut3ZTfwN5YtMaoi+X9Y9MA9keaWNHC3zEQ9zvyX/7Hj+5JkNyK1l7TOR2hevHB6Q==}
     engines: {node: ^18.18.0 || ^20.9.0 || >=21.1.0}
 
-  '@vitest/expect@2.1.1':
-    resolution: {integrity: sha512-YeueunS0HiHiQxk+KEOnq/QMzlUuOzbU1Go+PgAsHvvv3tUkJPm9xWt+6ITNTlzsMXUjmgm5T+U7KBPK2qQV6w==}
-
-  '@vitest/mocker@2.1.1':
-    resolution: {integrity: sha512-LNN5VwOEdJqCmJ/2XJBywB11DLlkbY0ooDJW3uRX5cZyYCrc4PI/ePX0iQhE3BiEGiQmK4GE7Q/PqCkkaiPnrA==}
+  '@vitest/expect@2.1.8':
+    resolution: {integrity: sha512-8ytZ/fFHq2g4PJVAtDX57mayemKgDR6X3Oa2Foro+EygiOJHUXhCqBAAKQYYajZpFoIfvBCF1j6R6IYRSIUFuw==}
+
+  '@vitest/mocker@2.1.8':
+    resolution: {integrity: sha512-7guJ/47I6uqfttp33mgo6ga5Gr1VnL58rcqYKyShoRK9ebu8T5Rs6HN3s1NABiBeVTdWNrwUMcHH54uXZBN4zA==}
     peerDependencies:
-      '@vitest/spy': 2.1.1
-      msw: ^2.3.5
+      msw: ^2.4.9
       vite: ^5.0.0
     peerDependenciesMeta:
       msw:
@@ -442,20 +566,20 @@
       vite:
         optional: true
 
-  '@vitest/pretty-format@2.1.1':
-    resolution: {integrity: sha512-SjxPFOtuINDUW8/UkElJYQSFtnWX7tMksSGW0vfjxMneFqxVr8YJ979QpMbDW7g+BIiq88RAGDjf7en6rvLPPQ==}
-
-  '@vitest/runner@2.1.1':
-    resolution: {integrity: sha512-uTPuY6PWOYitIkLPidaY5L3t0JJITdGTSwBtwMjKzo5O6RCOEncz9PUN+0pDidX8kTHYjO0EwUIvhlGpnGpxmA==}
-
-  '@vitest/snapshot@2.1.1':
-    resolution: {integrity: sha512-BnSku1WFy7r4mm96ha2FzN99AZJgpZOWrAhtQfoxjUU5YMRpq1zmHRq7a5K9/NjqonebO7iVDla+VvZS8BOWMw==}
-
-  '@vitest/spy@2.1.1':
-    resolution: {integrity: sha512-ZM39BnZ9t/xZ/nF4UwRH5il0Sw93QnZXd9NAZGRpIgj0yvVwPpLd702s/Cx955rGaMlyBQkZJ2Ir7qyY48VZ+g==}
-
-  '@vitest/utils@2.1.1':
-    resolution: {integrity: sha512-Y6Q9TsI+qJ2CC0ZKj6VBb+T8UPz593N113nnUykqwANqhgf3QkZeHFlusgKLTqrnVHbj/XDKZcDHol+dxVT+rQ==}
+  '@vitest/pretty-format@2.1.8':
+    resolution: {integrity: sha512-9HiSZ9zpqNLKlbIDRWOnAWqgcA7xu+8YxXSekhr0Ykab7PAYFkhkwoqVArPOtJhPmYeE2YHgKZlj3CP36z2AJQ==}
+
+  '@vitest/runner@2.1.8':
+    resolution: {integrity: sha512-17ub8vQstRnRlIU5k50bG+QOMLHRhYPAna5tw8tYbj+jzjcspnwnwtPtiOlkuKC4+ixDPTuLZiqiWWQ2PSXHVg==}
+
+  '@vitest/snapshot@2.1.8':
+    resolution: {integrity: sha512-20T7xRFbmnkfcmgVEz+z3AU/3b0cEzZOt/zmnvZEctg64/QZbSDJEVm9fLnnlSi74KibmRsO9/Qabi+t0vCRPg==}
+
+  '@vitest/spy@2.1.8':
+    resolution: {integrity: sha512-5swjf2q95gXeYPevtW0BLk6H8+bPlMb4Vw/9Em4hFxDcaOxS+e0LOX4yqNxoHzMR2akEB2xfpnWUzkZokmgWDg==}
+
+  '@vitest/utils@2.1.8':
+    resolution: {integrity: sha512-dwSoui6djdwbfFmIgbIjX2ZhIoG7Ex/+xpxyiEgIGzjliY8xGkcpITKTlp6B4MgtGkF2ilvm97cPM96XZaAgcA==}
 
   acorn-jsx@5.3.2:
     resolution: {integrity: sha512-rq9s+JNhf0IChjtDXxllJ7g41oZk5SlXtp0LHwyA5cejwn7vKmKp4pPri6YEePv2PU65sAsegbXtIinmDFDXgQ==}
@@ -477,17 +601,10 @@
   argparse@2.0.1:
     resolution: {integrity: sha512-8+9WqebbFzpX9OR+Wa6O29asIogeRMzcGtAINdpMHHyAg10f05aSFVBbcEqGf/PXw1EjAZ+q2/bEBg3DvurK3Q==}
 
-<<<<<<< HEAD
-  array-union@2.1.0:
-    resolution: {integrity: sha512-HGyxoOTYUyCM6stUe6EJgnd4EoewAI7zMdfqO+kGjnlZmBDz/cR5pf8r/cR4Wq60sL/p0IkcjUEEPwS3GFrIyw==}
-    engines: {node: '>=8'}
-
   assertion-error@2.0.1:
     resolution: {integrity: sha512-Izi8RQcffqCeNVgFigKli1ssklIbpHnCYc6AknXGYoB6grJqyeby7jv12JUQgmTAnIDnbck1uxksT4dzN3PWBA==}
     engines: {node: '>=12'}
 
-=======
->>>>>>> 26936ebb
   balanced-match@1.0.2:
     resolution: {integrity: sha512-3oSeUO0TMV67hN1AmbXsK4yaqU7tjiHlbxRDZOpH0KW9+CeX4bRAaX0Anxt0tx2MrpRpWwQaPwIlISEJhYU5Pw==}
 
@@ -509,8 +626,8 @@
     resolution: {integrity: sha512-P8BjAsXvZS+VIDUI11hHCQEv74YT67YUi5JJFNWIqL235sBmjX4+qx9Muvls5ivyNENctx46xQLQ3aTuE7ssaQ==}
     engines: {node: '>=6'}
 
-  chai@5.1.1:
-    resolution: {integrity: sha512-pT1ZgP8rPNqUgieVaEY+ryQr6Q4HXNg8Ei9UnLUrjN4IA7dvQC5JB+/kxVcPNDHyBcc/26CXPkbNzq3qwrOEKA==}
+  chai@5.1.2:
+    resolution: {integrity: sha512-aGtmf24DW6MLHHG5gCx4zaI3uBq3KRtxeVs0DjFH6Z0rDNbsvTxFASFvdj79pxjxZ8/5u3PIiN3IwEIQkiiuPw==}
     engines: {node: '>=12'}
 
   chalk@4.1.2:
@@ -550,6 +667,14 @@
 
   deep-is@0.1.4:
     resolution: {integrity: sha512-oIPzksmTg4/MriiaYGO+okXDT7ztn/w3Eptv/+gSIdMdKsJo0u4CfYNFJPy+4SKMuCqGw2wxnA+URMg3t8a/bQ==}
+
+  es-module-lexer@1.6.0:
+    resolution: {integrity: sha512-qqnD1yMU6tk/jnaMosogGySTZP8YtUgAffA9nMN+E/rjxcfRQ6IEk7IiozUjgxKoFHBGjTLnrHB/YC45r/59EQ==}
+
+  esbuild@0.21.5:
+    resolution: {integrity: sha512-mg3OPMV4hXywwpoDxu3Qda5xCKQi+vCTZq8S9J/EpkhB2HzKXq4SNFZE3+NK93JYxc8VMSep+lOUSC/RVKaBqw==}
+    engines: {node: '>=12'}
+    hasBin: true
 
   esbuild@0.24.2:
     resolution: {integrity: sha512-+9egpBW8I3CD5XPe0n6BfT5fxLzxrlDzqydF3aviG+9ni1lDC/OvMHcxqEFV0+LANZG5R1bFMWfUrjVsdwxJvA==}
@@ -605,11 +730,15 @@
     resolution: {integrity: sha512-kVscqXk4OCp68SZ0dkgEKVi6/8ij300KBWTJq32P/dYeWTSwK41WyTxalN1eRmA5Z9UU/LX9D7FWSmV9SAYx6g==}
     engines: {node: '>=0.10.0'}
 
+  expect-type@1.1.0:
+    resolution: {integrity: sha512-bFi65yM+xZgk+u/KRIpekdSYkTB5W1pEf0Lt8Q8Msh7b+eQ7LXVtIB1Bkm4fvclDEL1b2CZkMhv2mOeF8tMdkA==}
+    engines: {node: '>=12.0.0'}
+
   fast-deep-equal@3.1.3:
     resolution: {integrity: sha512-f3qQ9oQy9j2AhBe/H9VC91wLmKBCCU/gDOnKNAYG5hswO7BLKj09Hc5HYNz9cGI++xlpDCIgDaitVs03ATR84Q==}
 
-  fast-glob@3.3.2:
-    resolution: {integrity: sha512-oX2ruAFQwf/Orj8m737Y5adxDQO0LAB7/S5MnxCdTNDd4p6BsyIVsv9JQsATbTSq8KHRpLwIHbVlUNatxd+1Ow==}
+  fast-glob@3.3.3:
+    resolution: {integrity: sha512-7MptL8U0cqcFdzIzwOTHoilX9x5BrNqye7Z/LuC7kCMRio1EMSyqRK3BEAUD7sXRq4iT4AzTVuZdhgQ2TCvYLg==}
     engines: {node: '>=8.6.0'}
 
   fast-json-stable-stringify@2.1.0:
@@ -645,9 +774,6 @@
     engines: {node: ^8.16.0 || ^10.6.0 || >=11.0.0}
     os: [darwin]
 
-  get-func-name@2.0.2:
-    resolution: {integrity: sha512-8vXOvuE167CtIc3OyItco7N/dpRtBbYOsPsXCz7X/PMnlGjYjSGuZJgM1Y7mmew7BKf9BqvLX2tnOVy1BBUsxQ==}
-
   glob-parent@5.1.2:
     resolution: {integrity: sha512-AOIgSQCepiJYwP3ARnGx+5VnTu2HBYdzbGP45eLw1vr3zB3vZLeyed1sC9hnbcOc9/SrMyM5RPQrkGz4aS9Zow==}
     engines: {node: '>= 6'}
@@ -730,11 +856,11 @@
   lodash.merge@4.6.2:
     resolution: {integrity: sha512-0KpjqXRVvrYyCsX1swR/XTK0va6VQkQM6MNo7PqW77ByjAhoARA8EfrP1N4+KlKj8YS0ZUCtRT/YUuhyYDujIQ==}
 
-  loupe@3.1.1:
-    resolution: {integrity: sha512-edNu/8D5MKVfGVFRhFf8aAxiTM6Wumfz5XsaatSxlD3w4R1d/WEKUTydCdPGbl9K7QG/Ca3GnDV2sIKIpXRQcw==}
-
-  magic-string@0.30.11:
-    resolution: {integrity: sha512-+Wri9p0QHMy+545hKww7YAu5NyzF8iomPL/RQazugQ9+Ez4Ic3mERMd8ZTX5rfK944j+560ZJi8iAwgak1Ac7A==}
+  loupe@3.1.2:
+    resolution: {integrity: sha512-23I4pFZHmAemUnz8WZXbYRSKYj801VDaNv9ETuMh7IrMc7VuVVSo+Z9iLE3ni30+U48iDWfi30d3twAXBYmnCg==}
+
+  magic-string@0.30.17:
+    resolution: {integrity: sha512-sNPKHvyjVf7gyjwS4xGTaW/mCnF8wnjtifKBEhxfZ7E/S8tQ0rssrwGNn6q8JH/ohItJfSQp9mBtQYuTlH5QnA==}
 
   merge2@1.4.1:
     resolution: {integrity: sha512-8q7VEgMJW4J8tcfVPy8g09NcQwZdbwFEqhe/WZkoIzjn/3TGDwtOCYtXGxA3O8tPzpczCCDgv+P2P5y00ZJOOg==}
@@ -786,11 +912,6 @@
     resolution: {integrity: sha512-ojmeN0qd+y0jszEtoY48r0Peq5dwMEkIlCOu6Q5f41lfkswXuKtYrhgoTpLnyIcHm24Uhqx+5Tqm2InSwLhE6Q==}
     engines: {node: '>=8'}
 
-<<<<<<< HEAD
-  path-type@4.0.0:
-    resolution: {integrity: sha512-gDKb8aZMDeD/tZWs9P6+q0J9Mwkdl6xMV8TjnGP3qJVJ06bdMgkbBlLU8IdfOsIsFz2BW1rNVT3XuNEl8zPAvw==}
-    engines: {node: '>=8'}
-
   pathe@1.1.2:
     resolution: {integrity: sha512-whLdWMYL2TwI08hn8/ZqAbrVemu0LNaNNJZX73O6qaIdCTfXutsLhMkjdENX0qhsQ9uIimo4/aQOmXkoon2nDQ==}
 
@@ -798,12 +919,8 @@
     resolution: {integrity: sha512-vE7JKRyES09KiunauX7nd2Q9/L7lhok4smP9RZTDeD4MVs72Dp2qNFVz39Nz5a0FVEW0BJR6C0DYrq6unoziZA==}
     engines: {node: '>= 14.16'}
 
-  picocolors@1.1.0:
-    resolution: {integrity: sha512-TQ92mBOW0l3LeMeyLV6mzy/kWr8lkd/hp3mTg7wYK7zJhuBStmGMBG0BdeDZS/dZx1IukaX6Bk11zcln25o1Aw==}
-=======
   picocolors@1.1.1:
     resolution: {integrity: sha512-xceH2snhtb5M9liqDsmEw56le376mTZkEX/jEb/RxNFyegNul7eNslCXP9FDj/Lcu0X8KEyMceP2ntpaHrDEVA==}
->>>>>>> 26936ebb
 
   picomatch@2.3.1:
     resolution: {integrity: sha512-JU3teHTNjmE2VCGFzuY8EXzCDVwEqB2a8fsIvwaStHhAWJEeVd1o1QD80CU6+ZdEXXSLbSsuLwJjkCBWqRQUVA==}
@@ -832,8 +949,8 @@
     resolution: {integrity: sha512-U9nH88a3fc/ekCF1l0/UP1IosiuIjyTh7hBvXVMHYgVcfGvt897Xguj2UOLDeI5BG2m7/uwyaLVT6fbtCwTyzw==}
     engines: {iojs: '>=1.0.0', node: '>=0.10.0'}
 
-  rollup@4.29.1:
-    resolution: {integrity: sha512-RaJ45M/kmJUzSWDs1Nnd5DdV4eerC98idtUOVr6FfKcgxqvjwHmxc5upLF9qZU9EpsVzzhleFahrT3shLuJzIw==}
+  rollup@4.30.1:
+    resolution: {integrity: sha512-mlJ4glW020fPuLi7DkM/lN97mYEZGWeqBnrljzN0gs7GLctqX3lNWxKQ7Gl712UAX+6fog/L3jh4gb7R6aVi3w==}
     engines: {node: '>=18.0.0', npm: '>=8.0.0'}
     hasBin: true
 
@@ -853,33 +970,19 @@
     resolution: {integrity: sha512-7++dFhtcx3353uBaq8DDR4NuxBetBzC7ZQOhmTQInHEd6bSrXdiEyzCvG07Z44UYdLShWUyXt5M/yhz8ekcb1A==}
     engines: {node: '>=8'}
 
-<<<<<<< HEAD
   siginfo@2.0.0:
     resolution: {integrity: sha512-ybx0WO1/8bSBLEWXZvEd7gMW3Sn3JFlW3TvX1nREbDLRNQNaeNN8WK0meBwPdAaOI7TtRRRJn/Es1zhrrCHu7g==}
 
-  slash@3.0.0:
-    resolution: {integrity: sha512-g9Q1haeby36OSStwb4ntCGGGaKsaVSjQ68fBxoQcutl5fS1vuY18H3wSt3jFyFtrkx+Kz0V1G85A4MyAdDMi2Q==}
-    engines: {node: '>=8'}
-
-=======
->>>>>>> 26936ebb
   source-map-js@1.2.1:
     resolution: {integrity: sha512-UXWMKhLOwVKb728IUtQPXxfYU+usdybtUrK/8uGE8CQMvrhOpwvzDBwj0QhSL7MQc7vIsISBG8VQ8+IDQxpfQA==}
     engines: {node: '>=0.10.0'}
 
-<<<<<<< HEAD
   stackback@0.0.2:
     resolution: {integrity: sha512-1XMJE5fQo1jGH6Y/7ebnwPOBEkIEnT4QF32d5R1+VXdXveM0IBMJt8zfaxX1P3QhVwrYe+576+jkANtSS2mBbw==}
 
-  std-env@3.7.0:
-    resolution: {integrity: sha512-JPbdCEQLj1w5GilpiHAx3qJvFndqybBysA3qUOnznweH4QbNYUsW/ea8QzSrnh0vNsezMMw5bcVool8lM0gwzg==}
-
-  strip-ansi@6.0.1:
-    resolution: {integrity: sha512-Y38VPSHcqkFrCpFnQ9vuSXmquuv5oXOKpGeT6aGrr3o3Gc9AlVa6JBfUSOCnbxGGZF+/0ooI7KrPuUSztUdU5A==}
-    engines: {node: '>=8'}
-
-=======
->>>>>>> 26936ebb
+  std-env@3.8.0:
+    resolution: {integrity: sha512-Bc3YwwCB+OzldMxOXJIIvC6cPRWr/LxOp48CdQTOkPyk/t4JWWJbrilwBd7RJzKV8QW7tJkcgAmeuLLJugl5/w==}
+
   strip-json-comments@3.1.1:
     resolution: {integrity: sha512-6fPc+R4ihwqP6N/aIv2f1gMH8lOVtWQHoqC4yK6oSDVVocumAsfCqjkXnqiYMhmMwS/mEHLp7Vehlt3ql6lEig==}
     engines: {node: '>=8'}
@@ -888,18 +991,14 @@
     resolution: {integrity: sha512-qpCAvRl9stuOHveKsn7HncJRvv501qIacKzQlO/+Lwxc9+0q2wLyv4Dfvt80/DPn2pqOBsJdDiogXGR9+OvwRw==}
     engines: {node: '>=8'}
 
-<<<<<<< HEAD
-  text-table@0.2.0:
-    resolution: {integrity: sha512-N+8UisAXDGk8PFXP4HAzVR9nbfmVJ3zYLAWiTIoqC5v5isinhr+r5uaO8+7r3BMfuNIufIsA7RdpVgacC2cSpw==}
-
   tinybench@2.9.0:
     resolution: {integrity: sha512-0+DUvqWMValLmha6lr4kD8iAMK1HzV0/aKnCtWb9v9641TnP/MFb7Pc2bxoxQjTXAErryXVgUOfv2YqNllqGeg==}
 
-  tinyexec@0.3.0:
-    resolution: {integrity: sha512-tVGE0mVJPGb0chKhqmsoosjsS+qUnJVGJpZgsHYQcGoPlG3B51R3PouqTgEGH2Dc9jjFyOqOpix6ZHNMXp1FZg==}
-
-  tinypool@1.0.1:
-    resolution: {integrity: sha512-URZYihUbRPcGv95En+sz6MfghfIc2OJ1sv/RmhWZLouPY0/8Vo80viwPvg3dlaS9fuq7fQMEfgRRK7BBZThBEA==}
+  tinyexec@0.3.2:
+    resolution: {integrity: sha512-KQQR9yN7R5+OSwaK0XQoj22pwHoTlgYqmUscPYoknOoWCWfj/5/ABTMRi69FrKU5ffPVh5QcFikpWJI/P1ocHA==}
+
+  tinypool@1.0.2:
+    resolution: {integrity: sha512-al6n+QEANGFOMf/dmUMsuS5/r9B06uwlyNjZZql/zv8J7ybHCgoihBNORZCY2mzUuAnomQa2JdhyHKzZxPCrFA==}
     engines: {node: ^18.0.0 || >=20.0.0}
 
   tinyrainbow@1.2.0:
@@ -910,17 +1009,15 @@
     resolution: {integrity: sha512-n1cw8k1k0x4pgA2+9XrOkFydTerNcJ1zWCO5Nn9scWHTD+5tp8dghT2x1uduQePZTZgd3Tupf+x9BxJjeJi77Q==}
     engines: {node: '>=14.0.0'}
 
-=======
->>>>>>> 26936ebb
   to-regex-range@5.0.1:
     resolution: {integrity: sha512-65P7iz6X5yEr1cwcgvQxbbIw7Uk3gOy5dIdtZ4rDveLqhrdJP+Li/Hx6tyK0NEb+2GCyneCMJiGqrADCSNk8sQ==}
     engines: {node: '>=8.0'}
 
-  ts-api-utils@1.4.3:
-    resolution: {integrity: sha512-i3eMG77UTMD0hZhgRS562pv83RC6ukSAC2GMNWc+9dieh/+jDM5u5YG+NHX6VNDRHQcHwmsTHctP9LhbC3WxVw==}
-    engines: {node: '>=16'}
+  ts-api-utils@2.0.0:
+    resolution: {integrity: sha512-xCt/TOAc+EOHS1XPnijD3/yzpH6qg2xppZO1YDqGoVsNXfQfzHpOdNuXwrwOU8u4ITXJyDCTyt8w5g1sZv9ynQ==}
+    engines: {node: '>=18.12'}
     peerDependencies:
-      typescript: '>=4.2.0'
+      typescript: '>=4.8.4'
 
   type-check@0.4.0:
     resolution: {integrity: sha512-XleUoc9uwGXqjWwXaUTZAmzMcFZ5858QA2vvx1Ur5xIcixXIP+8LnFDgRplU30us6teqdlskFfu+ae4K79Ooew==}
@@ -937,20 +1034,45 @@
   uri-js@4.4.1:
     resolution: {integrity: sha512-7rKUyy33Q1yc98pQ1DAmLtwX109F7TIfWlW1Ydo8Wl1ii1SeHieeh0HHfPeL2fMXK6z0s8ecKs9frCuLJvndBg==}
 
-<<<<<<< HEAD
-  vite-node@2.1.1:
-    resolution: {integrity: sha512-N/mGckI1suG/5wQI35XeR9rsMsPqKXzq1CdUndzVstBj/HvyxxGctwnK6WX43NGt5L3Z5tcRf83g4TITKJhPrA==}
+  vite-node@2.1.8:
+    resolution: {integrity: sha512-uPAwSr57kYjAUux+8E2j0q0Fxpn8M9VoyfGiRI8Kfktz9NcYMCenwY5RnZxnF1WTu3TGiYipirIzacLL3VVGFg==}
     engines: {node: ^18.0.0 || >=20.0.0}
     hasBin: true
 
-  vite@5.4.7:
-    resolution: {integrity: sha512-5l2zxqMEPVENgvzTuBpHer2awaetimj2BGkhBPdnwKbPNOlHsODU+oiazEZzLK7KhAnOrO+XGYJYn4ZlUhDtDQ==}
+  vite@5.4.11:
+    resolution: {integrity: sha512-c7jFQRklXua0mTzneGW9QVyxFjUgwcihC4bXEtujIo2ouWCe1Ajt/amn2PCxYnhYfd5k09JX3SB7OYWFKYqj8Q==}
     engines: {node: ^18.0.0 || >=20.0.0}
-=======
+    hasBin: true
+    peerDependencies:
+      '@types/node': ^18.0.0 || >=20.0.0
+      less: '*'
+      lightningcss: ^1.21.0
+      sass: '*'
+      sass-embedded: '*'
+      stylus: '*'
+      sugarss: '*'
+      terser: ^5.4.0
+    peerDependenciesMeta:
+      '@types/node':
+        optional: true
+      less:
+        optional: true
+      lightningcss:
+        optional: true
+      sass:
+        optional: true
+      sass-embedded:
+        optional: true
+      stylus:
+        optional: true
+      sugarss:
+        optional: true
+      terser:
+        optional: true
+
   vite@6.0.7:
     resolution: {integrity: sha512-RDt8r/7qx9940f8FcOIAH9PTViRrghKaK2K1jY3RaAURrEUbm9Du1mJ72G+jlhtG3WwodnfzY8ORQZbBavZEAQ==}
     engines: {node: ^18.0.0 || ^20.0.0 || >=22.0.0}
->>>>>>> 26936ebb
     hasBin: true
     peerDependencies:
       '@types/node': ^18.0.0 || ^20.0.0 || >=22.0.0
@@ -988,15 +1110,15 @@
       yaml:
         optional: true
 
-  vitest@2.1.1:
-    resolution: {integrity: sha512-97We7/VC0e9X5zBVkvt7SGQMGrRtn3KtySFQG5fpaMlS+l62eeXRQO633AYhSTC3z7IMebnPPNjGXVGNRFlxBA==}
+  vitest@2.1.8:
+    resolution: {integrity: sha512-1vBKTZskHw/aosXqQUlVWWlGUxSJR8YtiyZDJAFeW2kPAeX6S3Sool0mjspO+kXLuxVWlEDDowBAeqeAQefqLQ==}
     engines: {node: ^18.0.0 || >=20.0.0}
     hasBin: true
     peerDependencies:
       '@edge-runtime/vm': '*'
       '@types/node': ^18.0.0 || >=20.0.0
-      '@vitest/browser': 2.1.1
-      '@vitest/ui': 2.1.1
+      '@vitest/browser': 2.1.8
+      '@vitest/ui': 2.1.8
       happy-dom: '*'
       jsdom: '*'
     peerDependenciesMeta:
@@ -1036,8 +1158,8 @@
   '@byloth/eslint-config-typescript@3.0.3(eslint@9.17.0)(typescript@5.7.2)':
     dependencies:
       '@byloth/eslint-config': 3.0.3
-      '@typescript-eslint/eslint-plugin': 8.19.0(@typescript-eslint/parser@8.19.0(eslint@9.17.0)(typescript@5.7.2))(eslint@9.17.0)(typescript@5.7.2)
-      '@typescript-eslint/parser': 8.19.0(eslint@9.17.0)(typescript@5.7.2)
+      '@typescript-eslint/eslint-plugin': 8.19.1(@typescript-eslint/parser@8.19.1(eslint@9.17.0)(typescript@5.7.2))(eslint@9.17.0)(typescript@5.7.2)
+      '@typescript-eslint/parser': 8.19.1(eslint@9.17.0)(typescript@5.7.2)
     transitivePeerDependencies:
       - eslint
       - jiti
@@ -1054,76 +1176,145 @@
       - jiti
       - supports-color
 
+  '@esbuild/aix-ppc64@0.21.5':
+    optional: true
+
   '@esbuild/aix-ppc64@0.24.2':
     optional: true
 
+  '@esbuild/android-arm64@0.21.5':
+    optional: true
+
   '@esbuild/android-arm64@0.24.2':
     optional: true
 
+  '@esbuild/android-arm@0.21.5':
+    optional: true
+
   '@esbuild/android-arm@0.24.2':
     optional: true
 
+  '@esbuild/android-x64@0.21.5':
+    optional: true
+
   '@esbuild/android-x64@0.24.2':
     optional: true
 
+  '@esbuild/darwin-arm64@0.21.5':
+    optional: true
+
   '@esbuild/darwin-arm64@0.24.2':
     optional: true
 
+  '@esbuild/darwin-x64@0.21.5':
+    optional: true
+
   '@esbuild/darwin-x64@0.24.2':
     optional: true
 
+  '@esbuild/freebsd-arm64@0.21.5':
+    optional: true
+
   '@esbuild/freebsd-arm64@0.24.2':
     optional: true
 
+  '@esbuild/freebsd-x64@0.21.5':
+    optional: true
+
   '@esbuild/freebsd-x64@0.24.2':
     optional: true
 
+  '@esbuild/linux-arm64@0.21.5':
+    optional: true
+
   '@esbuild/linux-arm64@0.24.2':
     optional: true
 
+  '@esbuild/linux-arm@0.21.5':
+    optional: true
+
   '@esbuild/linux-arm@0.24.2':
     optional: true
 
+  '@esbuild/linux-ia32@0.21.5':
+    optional: true
+
   '@esbuild/linux-ia32@0.24.2':
     optional: true
 
+  '@esbuild/linux-loong64@0.21.5':
+    optional: true
+
   '@esbuild/linux-loong64@0.24.2':
     optional: true
 
+  '@esbuild/linux-mips64el@0.21.5':
+    optional: true
+
   '@esbuild/linux-mips64el@0.24.2':
     optional: true
 
+  '@esbuild/linux-ppc64@0.21.5':
+    optional: true
+
   '@esbuild/linux-ppc64@0.24.2':
     optional: true
 
+  '@esbuild/linux-riscv64@0.21.5':
+    optional: true
+
   '@esbuild/linux-riscv64@0.24.2':
     optional: true
 
+  '@esbuild/linux-s390x@0.21.5':
+    optional: true
+
   '@esbuild/linux-s390x@0.24.2':
     optional: true
 
+  '@esbuild/linux-x64@0.21.5':
+    optional: true
+
   '@esbuild/linux-x64@0.24.2':
     optional: true
 
   '@esbuild/netbsd-arm64@0.24.2':
     optional: true
 
+  '@esbuild/netbsd-x64@0.21.5':
+    optional: true
+
   '@esbuild/netbsd-x64@0.24.2':
     optional: true
 
   '@esbuild/openbsd-arm64@0.24.2':
     optional: true
 
+  '@esbuild/openbsd-x64@0.21.5':
+    optional: true
+
   '@esbuild/openbsd-x64@0.24.2':
     optional: true
 
+  '@esbuild/sunos-x64@0.21.5':
+    optional: true
+
   '@esbuild/sunos-x64@0.24.2':
     optional: true
 
+  '@esbuild/win32-arm64@0.21.5':
+    optional: true
+
   '@esbuild/win32-arm64@0.24.2':
     optional: true
 
+  '@esbuild/win32-ia32@0.21.5':
+    optional: true
+
   '@esbuild/win32-ia32@0.24.2':
+    optional: true
+
+  '@esbuild/win32-x64@0.21.5':
     optional: true
 
   '@esbuild/win32-x64@0.24.2':
@@ -1201,199 +1392,189 @@
       '@nodelib/fs.scandir': 2.1.5
       fastq: 1.18.0
 
-  '@rollup/rollup-android-arm-eabi@4.29.1':
-    optional: true
-
-  '@rollup/rollup-android-arm64@4.29.1':
-    optional: true
-
-  '@rollup/rollup-darwin-arm64@4.29.1':
-    optional: true
-
-  '@rollup/rollup-darwin-x64@4.29.1':
-    optional: true
-
-  '@rollup/rollup-freebsd-arm64@4.29.1':
-    optional: true
-
-  '@rollup/rollup-freebsd-x64@4.29.1':
-    optional: true
-
-  '@rollup/rollup-linux-arm-gnueabihf@4.29.1':
-    optional: true
-
-  '@rollup/rollup-linux-arm-musleabihf@4.29.1':
-    optional: true
-
-  '@rollup/rollup-linux-arm64-gnu@4.29.1':
-    optional: true
-
-  '@rollup/rollup-linux-arm64-musl@4.29.1':
-    optional: true
-
-  '@rollup/rollup-linux-loongarch64-gnu@4.29.1':
-    optional: true
-
-  '@rollup/rollup-linux-powerpc64le-gnu@4.29.1':
-    optional: true
-
-  '@rollup/rollup-linux-riscv64-gnu@4.29.1':
-    optional: true
-
-  '@rollup/rollup-linux-s390x-gnu@4.29.1':
-    optional: true
-
-  '@rollup/rollup-linux-x64-gnu@4.29.1':
-    optional: true
-
-  '@rollup/rollup-linux-x64-musl@4.29.1':
-    optional: true
-
-  '@rollup/rollup-win32-arm64-msvc@4.29.1':
-    optional: true
-
-  '@rollup/rollup-win32-ia32-msvc@4.29.1':
-    optional: true
-
-  '@rollup/rollup-win32-x64-msvc@4.29.1':
+  '@rollup/rollup-android-arm-eabi@4.30.1':
+    optional: true
+
+  '@rollup/rollup-android-arm64@4.30.1':
+    optional: true
+
+  '@rollup/rollup-darwin-arm64@4.30.1':
+    optional: true
+
+  '@rollup/rollup-darwin-x64@4.30.1':
+    optional: true
+
+  '@rollup/rollup-freebsd-arm64@4.30.1':
+    optional: true
+
+  '@rollup/rollup-freebsd-x64@4.30.1':
+    optional: true
+
+  '@rollup/rollup-linux-arm-gnueabihf@4.30.1':
+    optional: true
+
+  '@rollup/rollup-linux-arm-musleabihf@4.30.1':
+    optional: true
+
+  '@rollup/rollup-linux-arm64-gnu@4.30.1':
+    optional: true
+
+  '@rollup/rollup-linux-arm64-musl@4.30.1':
+    optional: true
+
+  '@rollup/rollup-linux-loongarch64-gnu@4.30.1':
+    optional: true
+
+  '@rollup/rollup-linux-powerpc64le-gnu@4.30.1':
+    optional: true
+
+  '@rollup/rollup-linux-riscv64-gnu@4.30.1':
+    optional: true
+
+  '@rollup/rollup-linux-s390x-gnu@4.30.1':
+    optional: true
+
+  '@rollup/rollup-linux-x64-gnu@4.30.1':
+    optional: true
+
+  '@rollup/rollup-linux-x64-musl@4.30.1':
+    optional: true
+
+  '@rollup/rollup-win32-arm64-msvc@4.30.1':
+    optional: true
+
+  '@rollup/rollup-win32-ia32-msvc@4.30.1':
+    optional: true
+
+  '@rollup/rollup-win32-x64-msvc@4.30.1':
     optional: true
 
   '@types/estree@1.0.6': {}
 
-<<<<<<< HEAD
-  '@types/estree@1.0.6': {}
-
-  '@types/node@20.16.5':
-=======
   '@types/json-schema@7.0.15': {}
 
   '@types/node@22.10.5':
->>>>>>> 26936ebb
     dependencies:
       undici-types: 6.20.0
 
-  '@typescript-eslint/eslint-plugin@8.19.0(@typescript-eslint/parser@8.19.0(eslint@9.17.0)(typescript@5.7.2))(eslint@9.17.0)(typescript@5.7.2)':
+  '@typescript-eslint/eslint-plugin@8.19.1(@typescript-eslint/parser@8.19.1(eslint@9.17.0)(typescript@5.7.2))(eslint@9.17.0)(typescript@5.7.2)':
     dependencies:
       '@eslint-community/regexpp': 4.12.1
-      '@typescript-eslint/parser': 8.19.0(eslint@9.17.0)(typescript@5.7.2)
-      '@typescript-eslint/scope-manager': 8.19.0
-      '@typescript-eslint/type-utils': 8.19.0(eslint@9.17.0)(typescript@5.7.2)
-      '@typescript-eslint/utils': 8.19.0(eslint@9.17.0)(typescript@5.7.2)
-      '@typescript-eslint/visitor-keys': 8.19.0
+      '@typescript-eslint/parser': 8.19.1(eslint@9.17.0)(typescript@5.7.2)
+      '@typescript-eslint/scope-manager': 8.19.1
+      '@typescript-eslint/type-utils': 8.19.1(eslint@9.17.0)(typescript@5.7.2)
+      '@typescript-eslint/utils': 8.19.1(eslint@9.17.0)(typescript@5.7.2)
+      '@typescript-eslint/visitor-keys': 8.19.1
       eslint: 9.17.0
       graphemer: 1.4.0
       ignore: 5.3.2
       natural-compare: 1.4.0
-      ts-api-utils: 1.4.3(typescript@5.7.2)
+      ts-api-utils: 2.0.0(typescript@5.7.2)
       typescript: 5.7.2
     transitivePeerDependencies:
       - supports-color
 
-  '@typescript-eslint/parser@8.19.0(eslint@9.17.0)(typescript@5.7.2)':
-    dependencies:
-      '@typescript-eslint/scope-manager': 8.19.0
-      '@typescript-eslint/types': 8.19.0
-      '@typescript-eslint/typescript-estree': 8.19.0(typescript@5.7.2)
-      '@typescript-eslint/visitor-keys': 8.19.0
+  '@typescript-eslint/parser@8.19.1(eslint@9.17.0)(typescript@5.7.2)':
+    dependencies:
+      '@typescript-eslint/scope-manager': 8.19.1
+      '@typescript-eslint/types': 8.19.1
+      '@typescript-eslint/typescript-estree': 8.19.1(typescript@5.7.2)
+      '@typescript-eslint/visitor-keys': 8.19.1
       debug: 4.4.0
       eslint: 9.17.0
       typescript: 5.7.2
     transitivePeerDependencies:
       - supports-color
 
-  '@typescript-eslint/scope-manager@8.19.0':
-    dependencies:
-      '@typescript-eslint/types': 8.19.0
-      '@typescript-eslint/visitor-keys': 8.19.0
-
-  '@typescript-eslint/type-utils@8.19.0(eslint@9.17.0)(typescript@5.7.2)':
-    dependencies:
-      '@typescript-eslint/typescript-estree': 8.19.0(typescript@5.7.2)
-      '@typescript-eslint/utils': 8.19.0(eslint@9.17.0)(typescript@5.7.2)
+  '@typescript-eslint/scope-manager@8.19.1':
+    dependencies:
+      '@typescript-eslint/types': 8.19.1
+      '@typescript-eslint/visitor-keys': 8.19.1
+
+  '@typescript-eslint/type-utils@8.19.1(eslint@9.17.0)(typescript@5.7.2)':
+    dependencies:
+      '@typescript-eslint/typescript-estree': 8.19.1(typescript@5.7.2)
+      '@typescript-eslint/utils': 8.19.1(eslint@9.17.0)(typescript@5.7.2)
       debug: 4.4.0
       eslint: 9.17.0
-      ts-api-utils: 1.4.3(typescript@5.7.2)
+      ts-api-utils: 2.0.0(typescript@5.7.2)
       typescript: 5.7.2
     transitivePeerDependencies:
       - supports-color
 
-  '@typescript-eslint/types@8.19.0': {}
-
-  '@typescript-eslint/typescript-estree@8.19.0(typescript@5.7.2)':
-    dependencies:
-      '@typescript-eslint/types': 8.19.0
-      '@typescript-eslint/visitor-keys': 8.19.0
+  '@typescript-eslint/types@8.19.1': {}
+
+  '@typescript-eslint/typescript-estree@8.19.1(typescript@5.7.2)':
+    dependencies:
+      '@typescript-eslint/types': 8.19.1
+      '@typescript-eslint/visitor-keys': 8.19.1
       debug: 4.4.0
-      fast-glob: 3.3.2
+      fast-glob: 3.3.3
       is-glob: 4.0.3
       minimatch: 9.0.5
       semver: 7.6.3
-      ts-api-utils: 1.4.3(typescript@5.7.2)
+      ts-api-utils: 2.0.0(typescript@5.7.2)
       typescript: 5.7.2
     transitivePeerDependencies:
       - supports-color
 
-  '@typescript-eslint/utils@8.19.0(eslint@9.17.0)(typescript@5.7.2)':
+  '@typescript-eslint/utils@8.19.1(eslint@9.17.0)(typescript@5.7.2)':
     dependencies:
       '@eslint-community/eslint-utils': 4.4.1(eslint@9.17.0)
-      '@typescript-eslint/scope-manager': 8.19.0
-      '@typescript-eslint/types': 8.19.0
-      '@typescript-eslint/typescript-estree': 8.19.0(typescript@5.7.2)
+      '@typescript-eslint/scope-manager': 8.19.1
+      '@typescript-eslint/types': 8.19.1
+      '@typescript-eslint/typescript-estree': 8.19.1(typescript@5.7.2)
       eslint: 9.17.0
       typescript: 5.7.2
     transitivePeerDependencies:
       - supports-color
 
-  '@typescript-eslint/visitor-keys@8.19.0':
-    dependencies:
-      '@typescript-eslint/types': 8.19.0
+  '@typescript-eslint/visitor-keys@8.19.1':
+    dependencies:
+      '@typescript-eslint/types': 8.19.1
       eslint-visitor-keys: 4.2.0
 
-<<<<<<< HEAD
-  '@vitest/expect@2.1.1':
-    dependencies:
-      '@vitest/spy': 2.1.1
-      '@vitest/utils': 2.1.1
-      chai: 5.1.1
+  '@vitest/expect@2.1.8':
+    dependencies:
+      '@vitest/spy': 2.1.8
+      '@vitest/utils': 2.1.8
+      chai: 5.1.2
       tinyrainbow: 1.2.0
 
-  '@vitest/mocker@2.1.1(@vitest/spy@2.1.1)(vite@5.4.7(@types/node@20.16.5))':
-    dependencies:
-      '@vitest/spy': 2.1.1
+  '@vitest/mocker@2.1.8(vite@5.4.11(@types/node@22.10.5))':
+    dependencies:
+      '@vitest/spy': 2.1.8
       estree-walker: 3.0.3
-      magic-string: 0.30.11
+      magic-string: 0.30.17
     optionalDependencies:
-      vite: 5.4.7(@types/node@20.16.5)
-
-  '@vitest/pretty-format@2.1.1':
+      vite: 5.4.11(@types/node@22.10.5)
+
+  '@vitest/pretty-format@2.1.8':
     dependencies:
       tinyrainbow: 1.2.0
 
-  '@vitest/runner@2.1.1':
-    dependencies:
-      '@vitest/utils': 2.1.1
+  '@vitest/runner@2.1.8':
+    dependencies:
+      '@vitest/utils': 2.1.8
       pathe: 1.1.2
 
-  '@vitest/snapshot@2.1.1':
-    dependencies:
-      '@vitest/pretty-format': 2.1.1
-      magic-string: 0.30.11
+  '@vitest/snapshot@2.1.8':
+    dependencies:
+      '@vitest/pretty-format': 2.1.8
+      magic-string: 0.30.17
       pathe: 1.1.2
 
-  '@vitest/spy@2.1.1':
+  '@vitest/spy@2.1.8':
     dependencies:
       tinyspy: 3.0.2
 
-  '@vitest/utils@2.1.1':
-    dependencies:
-      '@vitest/pretty-format': 2.1.1
-      loupe: 3.1.1
+  '@vitest/utils@2.1.8':
+    dependencies:
+      '@vitest/pretty-format': 2.1.8
+      loupe: 3.1.2
       tinyrainbow: 1.2.0
 
-  acorn-jsx@5.3.2(acorn@8.12.1):
-=======
   acorn-jsx@5.3.2(acorn@8.14.0):
->>>>>>> 26936ebb
     dependencies:
       acorn: 8.14.0
 
@@ -1412,13 +1593,8 @@
 
   argparse@2.0.1: {}
 
-<<<<<<< HEAD
-  array-union@2.1.0: {}
-
   assertion-error@2.0.1: {}
 
-=======
->>>>>>> 26936ebb
   balanced-match@1.0.2: {}
 
   brace-expansion@1.1.11:
@@ -1438,12 +1614,12 @@
 
   callsites@3.1.0: {}
 
-  chai@5.1.1:
+  chai@5.1.2:
     dependencies:
       assertion-error: 2.0.1
       check-error: 2.1.1
       deep-eql: 5.0.2
-      loupe: 3.1.1
+      loupe: 3.1.2
       pathval: 2.0.0
 
   chalk@4.1.2:
@@ -1474,6 +1650,34 @@
   deep-eql@5.0.2: {}
 
   deep-is@0.1.4: {}
+
+  es-module-lexer@1.6.0: {}
+
+  esbuild@0.21.5:
+    optionalDependencies:
+      '@esbuild/aix-ppc64': 0.21.5
+      '@esbuild/android-arm': 0.21.5
+      '@esbuild/android-arm64': 0.21.5
+      '@esbuild/android-x64': 0.21.5
+      '@esbuild/darwin-arm64': 0.21.5
+      '@esbuild/darwin-x64': 0.21.5
+      '@esbuild/freebsd-arm64': 0.21.5
+      '@esbuild/freebsd-x64': 0.21.5
+      '@esbuild/linux-arm': 0.21.5
+      '@esbuild/linux-arm64': 0.21.5
+      '@esbuild/linux-ia32': 0.21.5
+      '@esbuild/linux-loong64': 0.21.5
+      '@esbuild/linux-mips64el': 0.21.5
+      '@esbuild/linux-ppc64': 0.21.5
+      '@esbuild/linux-riscv64': 0.21.5
+      '@esbuild/linux-s390x': 0.21.5
+      '@esbuild/linux-x64': 0.21.5
+      '@esbuild/netbsd-x64': 0.21.5
+      '@esbuild/openbsd-x64': 0.21.5
+      '@esbuild/sunos-x64': 0.21.5
+      '@esbuild/win32-arm64': 0.21.5
+      '@esbuild/win32-ia32': 0.21.5
+      '@esbuild/win32-x64': 0.21.5
 
   esbuild@0.24.2:
     optionalDependencies:
@@ -1575,9 +1779,11 @@
 
   esutils@2.0.3: {}
 
+  expect-type@1.1.0: {}
+
   fast-deep-equal@3.1.3: {}
 
-  fast-glob@3.3.2:
+  fast-glob@3.3.3:
     dependencies:
       '@nodelib/fs.stat': 2.0.5
       '@nodelib/fs.walk': 1.2.8
@@ -1616,8 +1822,6 @@
   fsevents@2.3.3:
     optional: true
 
-  get-func-name@2.0.2: {}
-
   glob-parent@5.1.2:
     dependencies:
       is-glob: 4.0.3
@@ -1680,11 +1884,9 @@
 
   lodash.merge@4.6.2: {}
 
-  loupe@3.1.1:
-    dependencies:
-      get-func-name: 2.0.2
-
-  magic-string@0.30.11:
+  loupe@3.1.2: {}
+
+  magic-string@0.30.17:
     dependencies:
       '@jridgewell/sourcemap-codec': 1.5.0
 
@@ -1734,17 +1936,11 @@
 
   path-key@3.1.1: {}
 
-<<<<<<< HEAD
-  path-type@4.0.0: {}
-
   pathe@1.1.2: {}
 
   pathval@2.0.0: {}
 
-  picocolors@1.1.0: {}
-=======
   picocolors@1.1.1: {}
->>>>>>> 26936ebb
 
   picomatch@2.3.1: {}
 
@@ -1764,29 +1960,29 @@
 
   reusify@1.0.4: {}
 
-  rollup@4.29.1:
+  rollup@4.30.1:
     dependencies:
       '@types/estree': 1.0.6
     optionalDependencies:
-      '@rollup/rollup-android-arm-eabi': 4.29.1
-      '@rollup/rollup-android-arm64': 4.29.1
-      '@rollup/rollup-darwin-arm64': 4.29.1
-      '@rollup/rollup-darwin-x64': 4.29.1
-      '@rollup/rollup-freebsd-arm64': 4.29.1
-      '@rollup/rollup-freebsd-x64': 4.29.1
-      '@rollup/rollup-linux-arm-gnueabihf': 4.29.1
-      '@rollup/rollup-linux-arm-musleabihf': 4.29.1
-      '@rollup/rollup-linux-arm64-gnu': 4.29.1
-      '@rollup/rollup-linux-arm64-musl': 4.29.1
-      '@rollup/rollup-linux-loongarch64-gnu': 4.29.1
-      '@rollup/rollup-linux-powerpc64le-gnu': 4.29.1
-      '@rollup/rollup-linux-riscv64-gnu': 4.29.1
-      '@rollup/rollup-linux-s390x-gnu': 4.29.1
-      '@rollup/rollup-linux-x64-gnu': 4.29.1
-      '@rollup/rollup-linux-x64-musl': 4.29.1
-      '@rollup/rollup-win32-arm64-msvc': 4.29.1
-      '@rollup/rollup-win32-ia32-msvc': 4.29.1
-      '@rollup/rollup-win32-x64-msvc': 4.29.1
+      '@rollup/rollup-android-arm-eabi': 4.30.1
+      '@rollup/rollup-android-arm64': 4.30.1
+      '@rollup/rollup-darwin-arm64': 4.30.1
+      '@rollup/rollup-darwin-x64': 4.30.1
+      '@rollup/rollup-freebsd-arm64': 4.30.1
+      '@rollup/rollup-freebsd-x64': 4.30.1
+      '@rollup/rollup-linux-arm-gnueabihf': 4.30.1
+      '@rollup/rollup-linux-arm-musleabihf': 4.30.1
+      '@rollup/rollup-linux-arm64-gnu': 4.30.1
+      '@rollup/rollup-linux-arm64-musl': 4.30.1
+      '@rollup/rollup-linux-loongarch64-gnu': 4.30.1
+      '@rollup/rollup-linux-powerpc64le-gnu': 4.30.1
+      '@rollup/rollup-linux-riscv64-gnu': 4.30.1
+      '@rollup/rollup-linux-s390x-gnu': 4.30.1
+      '@rollup/rollup-linux-x64-gnu': 4.30.1
+      '@rollup/rollup-linux-x64-musl': 4.30.1
+      '@rollup/rollup-win32-arm64-msvc': 4.30.1
+      '@rollup/rollup-win32-ia32-msvc': 4.30.1
+      '@rollup/rollup-win32-x64-msvc': 4.30.1
       fsevents: 2.3.3
 
   run-parallel@1.2.0:
@@ -1801,51 +1997,35 @@
 
   shebang-regex@3.0.0: {}
 
-<<<<<<< HEAD
   siginfo@2.0.0: {}
 
-  slash@3.0.0: {}
-
   source-map-js@1.2.1: {}
 
   stackback@0.0.2: {}
 
-  std-env@3.7.0: {}
-
-  strip-ansi@6.0.1:
-    dependencies:
-      ansi-regex: 5.0.1
-
-=======
-  source-map-js@1.2.1: {}
-
->>>>>>> 26936ebb
+  std-env@3.8.0: {}
+
   strip-json-comments@3.1.1: {}
 
   supports-color@7.2.0:
     dependencies:
       has-flag: 4.0.0
 
-<<<<<<< HEAD
-  text-table@0.2.0: {}
-
   tinybench@2.9.0: {}
 
-  tinyexec@0.3.0: {}
-
-  tinypool@1.0.1: {}
+  tinyexec@0.3.2: {}
+
+  tinypool@1.0.2: {}
 
   tinyrainbow@1.2.0: {}
 
   tinyspy@3.0.2: {}
 
-=======
->>>>>>> 26936ebb
   to-regex-range@5.0.1:
     dependencies:
       is-number: 7.0.0
 
-  ts-api-utils@1.4.3(typescript@5.7.2):
+  ts-api-utils@2.0.0(typescript@5.7.2):
     dependencies:
       typescript: 5.7.2
 
@@ -1861,13 +2041,13 @@
     dependencies:
       punycode: 2.3.1
 
-<<<<<<< HEAD
-  vite-node@2.1.1(@types/node@20.16.5):
+  vite-node@2.1.8(@types/node@22.10.5):
     dependencies:
       cac: 6.7.14
-      debug: 4.3.7
+      debug: 4.4.0
+      es-module-lexer: 1.6.0
       pathe: 1.1.2
-      vite: 5.4.7(@types/node@20.16.5)
+      vite: 5.4.11(@types/node@22.10.5)
     transitivePeerDependencies:
       - '@types/node'
       - less
@@ -1879,41 +2059,48 @@
       - supports-color
       - terser
 
-  vite@5.4.7(@types/node@20.16.5):
-=======
-  vite@6.0.7(@types/node@22.10.5):
->>>>>>> 26936ebb
-    dependencies:
-      esbuild: 0.24.2
+  vite@5.4.11(@types/node@22.10.5):
+    dependencies:
+      esbuild: 0.21.5
       postcss: 8.4.49
-      rollup: 4.29.1
+      rollup: 4.30.1
     optionalDependencies:
       '@types/node': 22.10.5
       fsevents: 2.3.3
 
-  vitest@2.1.1(@types/node@20.16.5):
-    dependencies:
-      '@vitest/expect': 2.1.1
-      '@vitest/mocker': 2.1.1(@vitest/spy@2.1.1)(vite@5.4.7(@types/node@20.16.5))
-      '@vitest/pretty-format': 2.1.1
-      '@vitest/runner': 2.1.1
-      '@vitest/snapshot': 2.1.1
-      '@vitest/spy': 2.1.1
-      '@vitest/utils': 2.1.1
-      chai: 5.1.1
-      debug: 4.3.7
-      magic-string: 0.30.11
+  vite@6.0.7(@types/node@22.10.5):
+    dependencies:
+      esbuild: 0.24.2
+      postcss: 8.4.49
+      rollup: 4.30.1
+    optionalDependencies:
+      '@types/node': 22.10.5
+      fsevents: 2.3.3
+
+  vitest@2.1.8(@types/node@22.10.5):
+    dependencies:
+      '@vitest/expect': 2.1.8
+      '@vitest/mocker': 2.1.8(vite@5.4.11(@types/node@22.10.5))
+      '@vitest/pretty-format': 2.1.8
+      '@vitest/runner': 2.1.8
+      '@vitest/snapshot': 2.1.8
+      '@vitest/spy': 2.1.8
+      '@vitest/utils': 2.1.8
+      chai: 5.1.2
+      debug: 4.4.0
+      expect-type: 1.1.0
+      magic-string: 0.30.17
       pathe: 1.1.2
-      std-env: 3.7.0
+      std-env: 3.8.0
       tinybench: 2.9.0
-      tinyexec: 0.3.0
-      tinypool: 1.0.1
+      tinyexec: 0.3.2
+      tinypool: 1.0.2
       tinyrainbow: 1.2.0
-      vite: 5.4.7(@types/node@20.16.5)
-      vite-node: 2.1.1(@types/node@20.16.5)
+      vite: 5.4.11(@types/node@22.10.5)
+      vite-node: 2.1.8(@types/node@22.10.5)
       why-is-node-running: 2.3.0
     optionalDependencies:
-      '@types/node': 20.16.5
+      '@types/node': 22.10.5
     transitivePeerDependencies:
       - less
       - lightningcss
